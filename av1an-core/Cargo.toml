[package]
name = "av1an-core"
version = "0.4.4"
rust-version = "1.86"
edition = "2021"
authors = ["Zen <master_of_zen@protonmail.com>"]
description = """
Cross-platform command-line AV1 / VP9 / HEVC / H264 encoding framework with per scene quality encoding [Core library]
"""
repository = "https://github.com/master-of-zen/Av1an"
keywords = ["video"]
categories = ["command-line-utilities"]
license = "GPL-3.0"
readme = "../README.md"

# See more keys and their definitions at https://doc.rust-lang.org/cargo/reference/manifest.html

[dependencies]
anyhow = { workspace = true }
arrayvec = "0.7.2"
av-decoders = { version = "0.2.0", features = ["ffmpeg", "vapoursynth"] }
av-format = "0.7.0"
av-ivf = "0.5.0"
av-scenechange = { version = "0.17.0", default-features = false, features = [
    "ffmpeg",
    "vapoursynth",
] }
av1-grain = { version = "0.2.4", default-features = false, features = [
    "create",
] }
cfg-if = "1.0.1"
crossbeam-channel = "0.5.15"
crossbeam-utils = "0.8.5"
dashmap = { version = "6.0.0", features = ["serde"] }
ffmpeg = { workspace = true }
indicatif = "0.18.0"
itertools = "0.14.0"
memchr = "2.7.5"
nom = "7.1.1"
num-traits = { workspace = true }
once_cell = { workspace = true }
parking_lot = "0.12.4"
pastey = "0.1.0"
path_abs = { workspace = true }
plotters = { version = "0.3.1", default-features = false, features = [
    "svg_backend",
    "line_series",
] }
rand = "0.9.0"
serde = { version = "1.0", features = ["derive"] }
serde_json = "1.0"
simdutf8 = "0.1.3"
<<<<<<< HEAD
=======
smallvec = { version = "1.15.1", default-features = false, features = [
    "const_generics",
    "const_new",
    "union",
] }
>>>>>>> 8aae4c51
strsim = "0.11.0"
strum = { version = "0.27.1", features = ["derive"] }
sysinfo = "0.35.2"
textwrap = "0.16.0"
thiserror = "2.0.11"
tracing = { workspace = true }
which = "8.0.0"
y4m = "0.8.0"
vapoursynth = { version = "0.4.0", features = [
    "vsscript-functions",
    "vapoursynth-functions",
] }
# TODO: move all of this CLI stuff to av1an-cli
colored = "3.0.0"
ctrlc = "3.4.7"
regex = "1.11.1"
tokio = { version = "1.46", features = ["full"] }

# TODO: https://github.com/elast0ny/affinity/issues/2
# update this when macos support is implemented
[target.'cfg(any(target_os = "linux", target_os = "windows"))'.dependencies]
affinity = "0.1.2"

<<<<<<< HEAD
[dependencies.smallvec]
version = "1.15.1"
default-features = false
features = ["const_generics", "const_new", "union"]

[dependencies.ffmpeg]
package = "ffmpeg-the-third"
version = "3.0.2"
features = ["serialize"]

[dependencies.plotters]
version = "0.3.1"
default-features = false
features = ["svg_backend", "line_series"]

[dependencies.vapoursynth]
version = "0.4.0"
features = ["vsscript-functions", "vapoursynth-functions"]

[dependencies.dashmap]
version = "6.0.0"
features = ["serde"]

=======
>>>>>>> 8aae4c51
[dev-dependencies]
tempfile = "3.20.0"

[features]
default = ["vapoursynth_new_api"]
ffmpeg_static = [
    "ffmpeg/static",
    "ffmpeg/build",
    "av-decoders/ffmpeg_build",
    "av-decoders/ffmpeg_static",
]
vapoursynth_new_api = [
    "vapoursynth/vapoursynth-api-32",
    "vapoursynth/vsscript-api-31",
]

[lints.clippy]
inline_always = "warn"
missing_inline_in_public_items = "warn"<|MERGE_RESOLUTION|>--- conflicted
+++ resolved
@@ -50,14 +50,11 @@
 serde = { version = "1.0", features = ["derive"] }
 serde_json = "1.0"
 simdutf8 = "0.1.3"
-<<<<<<< HEAD
-=======
 smallvec = { version = "1.15.1", default-features = false, features = [
     "const_generics",
     "const_new",
     "union",
 ] }
->>>>>>> 8aae4c51
 strsim = "0.11.0"
 strum = { version = "0.27.1", features = ["derive"] }
 sysinfo = "0.35.2"
@@ -79,34 +76,10 @@
 # TODO: https://github.com/elast0ny/affinity/issues/2
 # update this when macos support is implemented
 [target.'cfg(any(target_os = "linux", target_os = "windows"))'.dependencies]
-affinity = "0.1.2"
 
-<<<<<<< HEAD
-[dependencies.smallvec]
-version = "1.15.1"
-default-features = false
-features = ["const_generics", "const_new", "union"]
 
-[dependencies.ffmpeg]
-package = "ffmpeg-the-third"
-version = "3.0.2"
-features = ["serialize"]
-
-[dependencies.plotters]
-version = "0.3.1"
-default-features = false
-features = ["svg_backend", "line_series"]
-
-[dependencies.vapoursynth]
-version = "0.4.0"
-features = ["vsscript-functions", "vapoursynth-functions"]
-
-[dependencies.dashmap]
 version = "6.0.0"
 features = ["serde"]
-
-=======
->>>>>>> 8aae4c51
 [dev-dependencies]
 tempfile = "3.20.0"
 
