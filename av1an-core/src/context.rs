--- conflicted
+++ resolved
@@ -815,17 +815,8 @@
             self.scene_factory = SceneFactory::from_scenes_file(&scene_file)?;
         } else {
             let zones = parse_zones(&self.args, self.frames)?;
-<<<<<<< HEAD
-            self.scene_factory.compute_scenes(
-                &self.args,
-                &self.vs_script,
-                &self.vs_scd_script,
-                &zones,
-            )?;
+            self.scene_factory.compute_scenes(&self.args, &zones)?;
             self.scene_factory.write_scenes_to_file(scene_file)?;
-=======
-            self.scene_factory.compute_scenes(&self.args, &zones)?;
->>>>>>> 1e1a23c3
         }
         self.frames = self.scene_factory.get_frame_count();
         self.scene_factory.get_split_scenes()
