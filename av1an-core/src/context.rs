use std::{
    borrow::Cow,
    cmp::{self, Reverse},
    ffi::OsString,
    fs::{self, File},
    io::{BufRead, BufReader, Write},
    iter,
    path::{Path, PathBuf},
    process::{exit, ChildStderr, Command, Stdio},
    sync::{
        atomic::{self, AtomicBool, AtomicUsize},
        mpsc,
        Arc,
        Mutex,
    },
    thread::{self, available_parallelism},
};

use anyhow::Context;
use av1_grain::TransferFunction;
use av_decoders::VapoursynthDecoder;
use colored::*;
use itertools::Itertools;
use num_traits::cast::ToPrimitive;
use rand::{prelude::SliceRandom, rng};
use tracing::{debug, error, info, warn};

use crate::{
    broker::{Broker, EncoderCrash},
    chunk::Chunk,
    concat::{self, ConcatMethod},
    create_dir,
    determine_workers,
    ffmpeg::{compose_ffmpeg_pipe, get_num_frames},
    get_done,
    init_done,
    into_vec,
    metrics::vmaf,
    progress_bar::{
        finish_progress_bar,
        inc_bar,
        inc_mp_bar,
        init_multi_progress_bar,
        init_progress_bar,
        reset_bar_at,
        reset_mp_bar_at,
        set_audio_size,
        update_mp_chunk,
        update_mp_msg,
        update_progress_bar_estimates,
    },
    read_chunk_queue,
    save_chunk_queue,
    scenes::{Scene, SceneFactory, ZoneOptions},
    settings::{EncodeArgs, InputPixelFormat},
    split::segment,
    vapoursynth::create_vs_file,
    zones::parse_zones,
    ChunkMethod,
    ChunkOrdering,
    DashMap,
    DoneJson,
    Input,
    Verbosity,
};

#[derive(Debug)]
pub struct Av1anContext {
    pub frames:               usize,
    pub vs_script:            Option<PathBuf>,
    pub vs_proxy_script:      Option<PathBuf>,
    pub args:                 EncodeArgs,
    pub(crate) scene_factory: SceneFactory,
}

impl Av1anContext {
    #[tracing::instrument(level = "debug")]
    pub fn new(mut args: EncodeArgs) -> anyhow::Result<Self> {
        args.validate()?;

        let mut this = Self {
            frames: args.input.clip_info()?.num_frames,
            vs_script: None,
            vs_proxy_script: None,
            args,
            scene_factory: SceneFactory::new(),
        };
        this.initialize()?;
        Ok(this)
    }

    /// Initialize logging routines and create temporary directories
    #[tracing::instrument(level = "debug")]
    fn initialize(&mut self) -> anyhow::Result<()> {
        if !self.args.resume && Path::new(&self.args.temp).is_dir() {
            fs::remove_dir_all(&self.args.temp).with_context(|| {
                format!(
                    "Failed to remove temporary directory {temp}",
                    temp = self.args.temp
                )
            })?;
        }

        create_dir!(Path::new(&self.args.temp))?;
        create_dir!(Path::new(&self.args.temp).join("split"))?;
        create_dir!(Path::new(&self.args.temp).join("encode"))?;

        debug!("temporary directory: {temp}", temp = &self.args.temp);

        let done_path = Path::new(&self.args.temp).join("done.json");
        let done_json_exists = done_path.exists();
        let chunks_json_exists = Path::new(&self.args.temp).join("chunks.json").exists();

        if self.args.resume {
            match (done_json_exists, chunks_json_exists) {
                // both files exist, so there is no problem
                (true, true) => {},
                (false, true) => {
                    info!(
                        "resume was set but done.json does not exist in temporary directory {temp}",
                        temp = self.args.temp
                    );
                    self.args.resume = false;
                },
                (true, false) => {
                    info!(
                        "resume was set but chunks.json does not exist in temporary directory \
                         {temp}",
                        temp = self.args.temp
                    );
                    self.args.resume = false;
                },
                (false, false) => {
                    info!(
                        "resume was set but neither chunks.json nor done.json exist in temporary \
                         directory {temp}",
                        temp = self.args.temp
                    );
                    self.args.resume = false;
                },
            }
        }

        if self.args.resume && done_json_exists {
            let done = fs::read_to_string(done_path)
                .with_context(|| "Failed to read contents of done.json")?;
            let done: DoneJson =
                serde_json::from_str(&done).with_context(|| "Failed to parse done.json")?;
            self.frames = done.frames.load(atomic::Ordering::Relaxed);

            // frames need to be recalculated in this case
            if self.frames == 0 {
                self.frames = self.args.input.clip_info()?.num_frames;
                done.frames.store(self.frames, atomic::Ordering::Relaxed);
            }

            init_done(done);
        } else {
            init_done(DoneJson {
                frames:     AtomicUsize::new(0),
                done:       DashMap::new(),
                audio_done: AtomicBool::new(false),
            });

            let mut done_file = File::create(&done_path)?;
            done_file.write_all(serde_json::to_string(get_done())?.as_bytes())?;
        };

        Ok(())
    }

    #[tracing::instrument(skip(self))]
    #[inline]
    pub fn encode_file(&mut self) -> anyhow::Result<()> {
        let initial_frames =
            get_done().done.iter().map(|ref_multi| ref_multi.frames).sum::<usize>();

        // Create the VapourSynth script file and store the path to it and evaluate it
        let cache_vs_input = |vs_input: &Input| {
            let script_path = match vs_input {
                Input::VapourSynth {
                    path, ..
                } => path.clone(),
                Input::Video {
                    path,
                    is_proxy,
                    ..
                } => {
                    let (script_path, _) = create_vs_file(
                        &self.args.temp,
                        path,
                        self.args.chunk_method,
                        self.args.sc_downscale_height,
                        self.args.sc_pix_format,
                        &self.args.scaler,
                        *is_proxy,
                    )?;
                    script_path
                },
            };

            let variables_map = vs_input.as_vspipe_args_hashmap()?;
            let decoder = match vs_input {
                Input::VapourSynth {
                    path, ..
                } => {
                    let mut dec = VapoursynthDecoder::from_file(path)?;
                    dec.set_variables(variables_map)?;
                    av_scenechange::Decoder::from_decoder_impl(
                        av_decoders::DecoderImpl::Vapoursynth(dec),
                    )?
                },
                video_input => av_scenechange::Decoder::from_script(
                    &video_input.as_script_text(
                        self.args.sc_downscale_height,
                        self.args.sc_pix_format,
                        Some(&self.args.scaler),
                    )?,
                    Some(variables_map),
                )?,
            };
            // Getting the details will evaluate the script and produce the VapourSynth
            // cache file
            decoder.get_video_details();

            Ok::<PathBuf, anyhow::Error>(script_path)
        };

        // Technically we should check if the vapoursynth cache file exists rather than
        // !self.resume, but the code still works if we are resuming and the
        // cache file doesn't exist (as it gets generated when vspipe is first
        // called), so it's not worth adding all the extra complexity.
        if (self.args.input.is_vapoursynth()
            || (self.args.input.is_video()
                && matches!(
                    self.args.chunk_method,
                    ChunkMethod::LSMASH
                        | ChunkMethod::FFMS2
                        | ChunkMethod::DGDECNV
                        | ChunkMethod::BESTSOURCE
                )))
            && !self.args.resume
        {
            self.vs_script = Some(cache_vs_input(&self.args.input)?);
        }
        if let Some(proxy) = &self.args.proxy {
            if proxy.is_vapoursynth()
                || (proxy.is_video()
                    && matches!(
                        self.args.chunk_method,
                        ChunkMethod::LSMASH
                            | ChunkMethod::FFMS2
                            | ChunkMethod::DGDECNV
                            | ChunkMethod::BESTSOURCE
                    )
                    && !self.args.resume)
            {
                self.vs_proxy_script = Some(cache_vs_input(proxy)?);
            }
        }

        let clip_info = self.args.input.clip_info()?;
        let res = clip_info.resolution;
        let fps_ratio = clip_info.frame_rate;
        let fps = fps_ratio.to_f64().expect("fps_ratio is not NaN");
        let format = clip_info.format_info;
        let tfc = clip_info.transfer_function_params_adjusted(&self.args.video_params);
        info!(
            "Input: {}x{} @ {:.3} fps, {}, {}",
            res.0,
            res.1,
            fps,
            match format {
                InputPixelFormat::VapourSynth {
                    bit_depth,
                } => format!("{bit_depth} BPC"),
                InputPixelFormat::FFmpeg {
                    format,
                } => format!("{format:?}"),
            },
            match tfc {
                TransferFunction::SMPTE2084 => "HDR",
                TransferFunction::BT1886 => "SDR",
            }
        );

        let splits = self.split_routine()?.to_vec();

        if self.args.sc_only {
            debug!("scene detection only");

            if let Err(e) = fs::remove_dir_all(&self.args.temp) {
                warn!("Failed to delete temp directory: {e}");
            }

            exit(0);
        }

        let (chunk_queue, total_chunks) = self.load_or_gen_chunk_queue(&splits)?;

        let mut chunks_done = 0;
        if self.args.resume {
            chunks_done = get_done().done.len();
            info!(
                "encoding resumed with {}/{} chunks completed ({} remaining)",
                chunks_done,
                total_chunks,
                chunk_queue.len()
            );
        }

        crossbeam_utils::thread::scope(|s| -> anyhow::Result<()> {
            // vapoursynth audio is currently unsupported
            let audio_thread = (self.args.input.is_video()
                && (!self.args.resume || !get_done().audio_done.load(atomic::Ordering::SeqCst)))
            .then(|| {
                let input = self.args.input.as_video_path();
                let temp = self.args.temp.as_str();
                let audio_params = self.args.audio_params.as_slice();
                s.spawn(move |_| -> anyhow::Result<_> {
                    let audio_output = crate::ffmpeg::encode_audio(input, temp, audio_params)?;
                    get_done().audio_done.store(true, atomic::Ordering::SeqCst);

                    let progress_file = Path::new(temp).join("done.json");
                    let mut progress_file = File::create(progress_file)?;
                    progress_file.write_all(serde_json::to_string(get_done())?.as_bytes())?;

                    if let Some(ref audio_output) = audio_output {
                        let audio_size = audio_output.metadata()?.len();
                        set_audio_size(audio_size);
                    }

                    Ok(audio_output.is_some())
                })
            });

            if self.args.workers == 0 {
                self.args.workers = determine_workers(&self.args)? as usize;
            }
            self.args.workers = cmp::min(self.args.workers, chunk_queue.len());

            info!(
                "\n{}{} {} {}{} {} {}{} {} {}{} {}\n{}: {}",
                "Q".green().bold(),
                "ueue".green(),
                format!("{len}", len = chunk_queue.len()).green().bold(),
                "W".blue().bold(),
                "orkers".blue(),
                format!("{workers}", workers = self.args.workers).blue().bold(),
                "E".purple().bold(),
                "ncoder".purple(),
                format!("{encoder}", encoder = self.args.encoder).purple().bold(),
                "P".purple().bold(),
                "asses".purple(),
                format!("{passes}", passes = self.args.passes).purple().bold(),
                "Params".bold(),
                self.args.video_params.join(" ").dimmed()
            );

            if self.args.verbosity == Verbosity::Normal {
                init_progress_bar(
                    self.frames as u64,
                    initial_frames as u64,
                    Some((chunks_done as u32, total_chunks as u32)),
                );
                reset_bar_at(initial_frames as u64);
            } else if self.args.verbosity == Verbosity::Verbose {
                init_multi_progress_bar(
                    self.frames as u64,
                    self.args.workers,
                    initial_frames as u64,
                    (chunks_done as u32, total_chunks as u32),
                );
                reset_mp_bar_at(initial_frames as u64);
            }

            if chunks_done > 0 {
                update_progress_bar_estimates(
                    fps,
                    self.frames,
                    self.args.verbosity,
                    (chunks_done as u32, total_chunks as u32),
                );
            }

            let broker = Broker {
                chunk_queue,
                project: self,
            };

            let (tx, rx) = mpsc::channel();
            let handle = s.spawn(|_| -> anyhow::Result<()> {
                broker.encoding_loop(tx, self.args.set_thread_affinity, total_chunks as u32)?;
                Ok(())
            });

            // Queue::encoding_loop only sends a message if there was an error (meaning a
            // chunk crashed) more than MAX_TRIES. So, we have to explicitly
            // exit the program if that happens.
            if rx.recv().is_ok() {
                exit(1);
            }

            handle.join().expect("thread should join successfully")?;

            finish_progress_bar();

            // TODO add explicit parameter to concatenation functions to control whether
            // audio is also muxed in
            let _audio_output_exists = if let Some(audio_thread) = audio_thread {
                audio_thread.join().expect("thread should join successfully")?
            } else {
                false
            };

            debug!(
                "encoding finished, concatenating with {concat}",
                concat = self.args.concat
            );

            match self.args.concat {
                ConcatMethod::Ivf => {
                    concat::ivf(
                        &Path::new(&self.args.temp).join("encode"),
                        self.args.output_file.as_ref(),
                    )?;
                },
                ConcatMethod::MKVMerge => {
                    concat::mkvmerge(
                        self.args.temp.as_ref(),
                        self.args.output_file.as_ref(),
                        self.args.encoder,
                        total_chunks,
                        if self.args.ignore_frame_mismatch {
                            info!(
                                "`--ignore-frame-mismatch` set. Don't force output FPS, as an FPS \
                                 changing filter might have been applied."
                            );
                            None
                        } else {
                            debug!(
                                "`--ignore-frame-mismatch` not set. Forcing output FPS to \
                                 {fps_ratio} with mkvmerge."
                            );
                            Some(fps_ratio)
                        },
                    )?;
                },
                ConcatMethod::FFmpeg => {
                    concat::ffmpeg(self.args.temp.as_ref(), self.args.output_file.as_ref())?;
                },
            }

            if self.args.vmaf {
                let vmaf_res = if self.args.target_quality.vmaf_res == "inputres" {
                    let inputres = self.args.input.clip_info()?.resolution;
                    format!("{width}x{height}", width = inputres.0, height = inputres.1)
                } else {
                    self.args.target_quality.vmaf_res.clone()
                };

                let vmaf_model =
                    self.args.vmaf_path.as_deref().or(self.args.target_quality.model.as_deref());
                let vmaf_scaler = "bicubic";
                let vmaf_filter = self.args.vmaf_filter.as_deref().or(self
                    .args
                    .target_quality
                    .vmaf_filter
                    .as_deref());

                if self.args.vmaf {
                    let vmaf_threads = available_parallelism().map_or(1, std::num::NonZero::get);

                    if let Err(e) = vmaf::plot(
                        self.args.output_file.as_ref(),
                        &self.args.input,
                        vmaf_model,
                        &vmaf_res,
                        vmaf_scaler,
                        1,
                        vmaf_filter,
                        vmaf_threads,
                        &self.args.target_quality.probing_vmaf_features,
                    ) {
                        error!("VMAF calculation failed with error: {e}");
                    }
                }
            }

            if !Path::new(&self.args.output_file).exists() {
                warn!(
                    "Concatenation failed for unknown reasons! Temp folder will not be deleted: \
                     {temp}",
                    temp = self.args.temp
                );
            } else if !self.args.keep {
                if let Err(e) = fs::remove_dir_all(&self.args.temp) {
                    warn!("Failed to delete temp directory: {e}");
                }
            }

            Ok(())
        })
        .expect("thread should spawn successfully")?;

        Ok(())
    }

    #[tracing::instrument(level = "debug")]
    fn read_queue_files(source_path: &Path) -> anyhow::Result<Vec<PathBuf>> {
        let mut queue_files = fs::read_dir(source_path)
            .with_context(|| {
                format!(
                    "Failed to read queue files from source path {}",
                    source_path.display()
                )
            })?
            .map(|res| res.map(|e| e.path()))
            .collect::<Result<Vec<_>, _>>()?;

        queue_files.retain(|file| {
            file.is_file() && matches!(file.extension().map(|ext| ext == "mkv"), Some(true))
        });
        concat::sort_files_by_filename(&mut queue_files);

        Ok(queue_files)
    }

    /// Returns the number of frames encoded if crashed, to reset the progress
    /// bar.
    #[inline]
    pub fn create_pipes(
        &self,
        chunk: &Chunk,
        current_pass: u8,
        worker_id: usize,
        padding: usize,
    ) -> Result<(), (anyhow::Error, u64)> {
        update_mp_chunk(worker_id, chunk.index, padding);

        let fpf_file = Path::new(&chunk.temp)
            .join("split")
            .join(format!("{name}_fpf", name = chunk.name()));

        let video_params = chunk.video_params.clone();

        let mut enc_cmd = if chunk.passes == 1 {
            chunk.encoder.compose_1_1_pass(video_params, chunk.output())
        } else if current_pass == 1 {
            chunk
                .encoder
                .compose_1_2_pass(video_params, fpf_file.to_string_lossy().as_ref())
        } else {
            chunk.encoder.compose_2_2_pass(
                video_params,
                fpf_file.to_string_lossy().as_ref(),
                chunk.output(),
            )
        };

        if let Some(per_shot_target_quality_cq) = chunk.tq_cq {
            enc_cmd = chunk.encoder.man_command(enc_cmd, per_shot_target_quality_cq as usize);
        }

        let (source_pipe_stderr, ffmpeg_pipe_stderr, enc_output, enc_stderr, frame) =
            thread::scope(|scope| -> Result<_, (anyhow::Error, u64)> {
                let mut source_pipe = if let [source, args @ ..] = &*chunk.source_cmd {
                    let mut command = Command::new(source);
                    for arg in chunk.input.as_vspipe_args_vec().map_err(|e| (e, 0))? {
                        command.args(["-a", &arg]);
                    }
                    command
                        .args(args)
                        .stdout(Stdio::piped())
                        .stderr(Stdio::piped())
                        .spawn()
                        .map_err(|e| (e.into(), 0))?
                } else {
                    unreachable!()
                };

                let source_pipe_stdout: Stdio =
                    source_pipe.stdout.take().expect("source_pipe should have stdout").into();
                let source_pipe_stderr =
                    source_pipe.stderr.take().expect("source_pipe should have stderr");

                // converts the pixel format
                let create_ffmpeg_pipe = |pipe_from: Stdio, source_pipe_stderr: ChildStderr| {
                    let ffmpeg_pipe = compose_ffmpeg_pipe(
                        self.args.ffmpeg_filter_args.as_slice(),
                        self.args.output_pix_format.format,
                    );

                    let mut ffmpeg_pipe = if let [ffmpeg, args @ ..] = &*ffmpeg_pipe {
                        Command::new(ffmpeg)
                            .args(args)
                            .stdin(pipe_from)
                            .stdout(Stdio::piped())
                            .stderr(Stdio::piped())
                            .spawn()
                            .map_err(|e| (e.into(), 0))?
                    } else {
                        unreachable!()
                    };

                    let ffmpeg_pipe_stdout: Stdio =
                        ffmpeg_pipe.stdout.take().expect("ffmpeg_pipe should have stdout").into();
                    let ffmpeg_pipe_stderr =
                        ffmpeg_pipe.stderr.take().expect("ffmpeg_pipe should have stderr");
                    Ok((
                        ffmpeg_pipe_stdout,
                        source_pipe_stderr,
                        Some(ffmpeg_pipe_stderr),
                    ))
                };

                let (y4m_pipe, source_pipe_stderr, mut ffmpeg_pipe_stderr) =
                    if self.args.ffmpeg_filter_args.is_empty() {
                        match &self.args.input_pix_format {
                            InputPixelFormat::FFmpeg {
                                format,
                            } => {
                                if self.args.output_pix_format.format == *format {
                                    (source_pipe_stdout, source_pipe_stderr, None)
                                } else {
                                    create_ffmpeg_pipe(source_pipe_stdout, source_pipe_stderr)?
                                }
                            },
                            InputPixelFormat::VapourSynth {
                                bit_depth,
                            } => {
                                if self.args.output_pix_format.bit_depth == *bit_depth {
                                    (source_pipe_stdout, source_pipe_stderr, None)
                                } else {
                                    create_ffmpeg_pipe(source_pipe_stdout, source_pipe_stderr)?
                                }
                            },
                        }
                    } else {
                        create_ffmpeg_pipe(source_pipe_stdout, source_pipe_stderr)?
                    };

                let source_reader = BufReader::new(source_pipe_stderr);
                let ffmpeg_reader = ffmpeg_pipe_stderr.take().map(BufReader::new);

                let pipe_stderr = Arc::new(Mutex::new(String::with_capacity(128)));
                let p_stdr2 = Arc::clone(&pipe_stderr);

                let ffmpeg_stderr = ffmpeg_reader
                    .is_some()
                    .then(|| Arc::new(Mutex::new(String::with_capacity(128))));

                let f_stdr2 = ffmpeg_stderr.clone();

                scope.spawn(move || {
                    for line in source_reader.lines() {
                        let mut lock = p_stdr2.lock().expect("mutex should acquire lock");
                        lock.push_str(&line.expect("should read line successfully"));
                        lock.push('\n');
                    }
                });
                if let Some(ffmpeg_reader) = ffmpeg_reader {
                    let f_stdr2 = f_stdr2.expect("f_stdr2 should exist if ffmpeg_reader exists");
                    scope.spawn(move || {
                        for line in ffmpeg_reader.lines() {
                            let mut lock = f_stdr2.lock().expect("mutex should acquire lock");
                            lock.push_str(&line.expect("should read line successfully"));
                            lock.push('\n');
                        }
                    });
                }

                let mut enc_pipe = if let [encoder, args @ ..] = &*enc_cmd {
                    Command::new(encoder)
                        .args(args)
                        .stdin(y4m_pipe)
                        .stdout(Stdio::piped())
                        .stderr(Stdio::piped())
                        .spawn()
                        .map_err(|e| (e.into(), 0))?
                } else {
                    unreachable!()
                };

                let mut frame = 0;

                let mut reader =
                    BufReader::new(enc_pipe.stderr.take().expect("enc_pipe should have stderr"));

                let mut buf = Vec::with_capacity(128);
                let mut enc_stderr = String::with_capacity(128);

                while let Ok(read) = reader.read_until(b'\r', &mut buf) {
                    if read == 0 {
                        break;
                    }

                    if let Ok(line) = simdutf8::basic::from_utf8_mut(&mut buf) {
                        if self.args.verbosity == Verbosity::Verbose && !line.contains('\n') {
                            update_mp_msg(worker_id, line.trim().to_string());
                        }
                        // This needs to be done before parse_encoded_frames, as it potentially
                        // mutates the string
                        enc_stderr.push_str(line);
                        enc_stderr.push('\n');

                        if current_pass == chunk.passes {
                            if let Some(new) = chunk.encoder.parse_encoded_frames(line) {
                                if new > frame {
                                    if self.args.verbosity == Verbosity::Normal {
                                        inc_bar(new - frame);
                                    } else if self.args.verbosity == Verbosity::Verbose {
                                        inc_mp_bar(new - frame);
                                    }
                                    frame = new;
                                }
                            }
                        }
                    }

                    buf.clear();
                }

                let enc_output = enc_pipe.wait_with_output().expect("enc_pipe should finish");

                let source_pipe_stderr =
                    pipe_stderr.lock().expect("mutex should acquire lock").clone();
                let ffmpeg_pipe_stderr =
                    ffmpeg_stderr.map(|x| x.lock().expect("mutex should acquire lock").clone());
                Ok((
                    source_pipe_stderr,
                    ffmpeg_pipe_stderr,
                    enc_output,
                    enc_stderr,
                    frame,
                ))
            })?;

        if !enc_output.status.success() {
            return Err((
                EncoderCrash {
                    exit_status:        enc_output.status,
                    source_pipe_stderr: source_pipe_stderr.into(),
                    ffmpeg_pipe_stderr: ffmpeg_pipe_stderr.map(Into::into),
                    stderr:             enc_stderr.into(),
                    stdout:             enc_output.stdout.into(),
                }
                .into(),
                frame,
            ));
        }

        if current_pass == chunk.passes {
            let encoded_frames = get_num_frames(chunk.output().as_ref());

            let err_str = match encoded_frames {
                Ok(encoded_frames)
                    if !chunk.ignore_frame_mismatch && encoded_frames != chunk.frames() =>
                {
                    Some(format!(
                        "FRAME MISMATCH: chunk {index}: {encoded_frames}/{expected} \
                         (actual/expected frames)",
                        index = chunk.index,
                        expected = chunk.frames()
                    ))
                },
                Err(error) => Some(format!(
                    "FAILED TO COUNT FRAMES: chunk {index}: {error}",
                    index = chunk.index
                )),
                _ => None,
            };

            if let Some(err_str) = err_str {
                return Err((
                    EncoderCrash {
                        exit_status:        enc_output.status,
                        source_pipe_stderr: source_pipe_stderr.into(),
                        ffmpeg_pipe_stderr: ffmpeg_pipe_stderr.map(Into::into),
                        stderr:             enc_stderr.into(),
                        stdout:             err_str.into(),
                    }
                    .into(),
                    frame,
                ));
            }
        }

        Ok(())
    }

    fn create_encoding_queue(&self, scenes: &[Scene]) -> anyhow::Result<Vec<Chunk>> {
        let mut chunks = match &self.args.input {
            Input::Video {
                ..
            } => match self.args.chunk_method {
                ChunkMethod::FFMS2
                | ChunkMethod::LSMASH
                | ChunkMethod::DGDECNV
                | ChunkMethod::BESTSOURCE => {
                    let vs_script =
                        self.vs_script.as_ref().expect("vs_script should exist").as_path();
                    let vs_proxy_script = self.vs_proxy_script.as_deref();
                    self.create_video_queue_vs(scenes, vs_script, vs_proxy_script)?
                },
                ChunkMethod::Hybrid => self.create_video_queue_hybrid(scenes)?,
                ChunkMethod::Select => self.create_video_queue_select(scenes)?,
                ChunkMethod::Segment => self.create_video_queue_segment(scenes)?,
            },
            Input::VapourSynth {
                path, ..
            } => {
                self.create_video_queue_vs(scenes, path.as_path(), self.vs_proxy_script.as_deref())?
            },
        };

        match self.args.chunk_order {
            ChunkOrdering::LongestFirst => {
                chunks.sort_unstable_by_key(|chunk| Reverse(chunk.frames()));
            },
            ChunkOrdering::ShortestFirst => {
                chunks.sort_unstable_by_key(Chunk::frames);
            },
            ChunkOrdering::Sequential => {
                // Already in order
            },
            ChunkOrdering::Random => {
                chunks.shuffle(&mut rng());
            },
        }

        Ok(chunks)
    }

    // If we are not resuming, then do scene detection. Otherwise: get scenes from
    // scenes.json and return that.
    fn split_routine(&mut self) -> anyhow::Result<&[Scene]> {
        let scene_file = self.args.scenes.as_ref().map_or_else(
            || Cow::Owned(Path::new(&self.args.temp).join("scenes.json")),
            |path| Cow::Borrowed(path.as_path()),
        );
        if scene_file.exists() && (self.args.scenes.is_some() || self.args.resume) {
            self.scene_factory = SceneFactory::from_scenes_file(&scene_file)?;
        } else {
            let zones = parse_zones(&self.args, self.frames)?;
            self.scene_factory.compute_scenes(&self.args, &zones)?;
            self.scene_factory.write_scenes_to_file(scene_file)?;
        }
        self.frames = self.scene_factory.get_frame_count();
        self.scene_factory.get_split_scenes()
    }

    fn create_select_chunk(
        &self,
        index: usize,
        src_path: &Path,
        start_frame: usize,
        end_frame: usize,
        frame_rate: f64,
        overrides: Option<ZoneOptions>,
    ) -> anyhow::Result<Chunk> {
        assert!(
            start_frame < end_frame,
            "Can't make a chunk with <= 0 frames!"
        );

        let ffmpeg_gen_cmd: Vec<OsString> = into_vec![
            "ffmpeg",
            "-y",
            "-hide_banner",
            "-loglevel",
            "error",
            "-i",
            src_path,
            "-vf",
            format!(
                r"select=between(n\,{start}\,{end})",
                start = start_frame,
                end = end_frame - 1
            ),
            "-pix_fmt",
            self.args.output_pix_format.format.to_pix_fmt_string(),
            "-strict",
            "-1",
            "-f",
            "yuv4mpegpipe",
            "-",
        ];

        let output_ext = self.args.encoder.output_extension();

        let mut chunk = Chunk {
            temp: self.args.temp.clone(),
            index,
            input: Input::Video {
                path:         src_path.to_path_buf(),
                temp:         self.args.temp.clone(),
                chunk_method: ChunkMethod::Select,
                is_proxy:     false,
            },
            proxy: self.args.proxy.as_ref().map(|proxy| Input::Video {
                path:         proxy.as_path().to_path_buf(),
                temp:         self.args.temp.clone(),
                chunk_method: ChunkMethod::Select,
                is_proxy:     true,
            }),
            source_cmd: ffmpeg_gen_cmd,
            proxy_cmd: None,
            output_ext: output_ext.to_owned(),
            start_frame,
            end_frame,
            frame_rate,
            video_params: overrides.as_ref().map_or_else(
                || self.args.video_params.clone(),
                |ovr| ovr.video_params.clone(),
            ),
            passes: overrides.as_ref().map_or(self.args.passes, |ovr| ovr.passes),
            encoder: overrides.as_ref().map_or(self.args.encoder, |ovr| ovr.encoder),
            noise_size: self.args.photon_noise_size,
            target_quality: overrides.as_ref().map_or(self.args.target_quality.clone(), |ovr| {
                ovr.target_quality.clone().map_or(self.args.target_quality.clone(), |tq| tq)
            }),
            tq_cq: None,
            ignore_frame_mismatch: self.args.ignore_frame_mismatch,
        };
        chunk.apply_photon_noise_args(
            overrides.map_or(self.args.photon_noise, |ovr| ovr.photon_noise),
            self.args.chroma_noise,
        )?;
<<<<<<< HEAD
        // Only performs Target Quality if target is Some
        self.args.target_quality.per_shot_target_quality_routine(
            &mut chunk,
            None,
            self.args.vapoursynth_plugins.as_ref(),
        )?;
=======
        if let Some(ref tq) = self.args.target_quality {
            tq.per_shot_target_quality_routine(&mut chunk, None, self.args.vapoursynth_plugins)?;
        }
>>>>>>> 0fcc2a8c
        Ok(chunk)
    }

    fn create_vs_chunk(
        &self,
        index: usize,
        vs_script: &Path,
        vs_proxy_script: Option<&Path>,
        scene: &Scene,
        frame_rate: f64,
    ) -> anyhow::Result<Chunk> {
        // the frame end boundary is actually a frame that should be included in the
        // next chunk
        let frame_end = scene.end_frame - 1;

        fn gen_vspipe_cmd(vs_script: &Path, scene_start: usize, scene_end: usize) -> Vec<OsString> {
            into_vec![
                "vspipe",
                vs_script,
                "-c",
                "y4m",
                "-",
                "-s",
                scene_start.to_string(),
                "-e",
                scene_end.to_string(),
            ]
        }

        let vspipe_cmd_gen = gen_vspipe_cmd(vs_script, scene.start_frame, frame_end);
        let vspipe_proxy_cmd_gen = vs_proxy_script
            .map(|vs_proxy_script| gen_vspipe_cmd(vs_proxy_script, scene.start_frame, frame_end));

        let output_ext = self.args.encoder.output_extension();

        let mut chunk = Chunk {
            temp: self.args.temp.clone(),
            index,
            input: Input::VapourSynth {
                path:        vs_script.to_path_buf(),
                vspipe_args: self.args.input.as_vspipe_args_vec()?,
                script_text: self.args.input.as_script_text(
                    self.args.sc_downscale_height,
                    self.args.sc_pix_format,
                    Some(&self.args.scaler),
                )?,
                is_proxy:    false,
            },
            proxy: if let Some(vs_proxy_script) = vs_proxy_script {
                Some(Input::VapourSynth {
                    path:        vs_proxy_script.to_path_buf(),
                    vspipe_args: self
                        .args
                        .proxy
                        .as_ref()
                        .expect("proxy should be set")
                        .as_vspipe_args_vec()?,
                    script_text: self
                        .args
                        .proxy
                        .as_ref()
                        .expect("proxy should be set")
                        .as_script_text(
                            self.args.sc_downscale_height,
                            self.args.sc_pix_format,
                            Some(&self.args.scaler),
                        )?,
                    is_proxy:    true,
                })
            } else {
                None
            },
            source_cmd: vspipe_cmd_gen,
            proxy_cmd: vspipe_proxy_cmd_gen,
            output_ext: output_ext.to_owned(),
            start_frame: scene.start_frame,
            end_frame: scene.end_frame,
            frame_rate,
            video_params: scene.zone_overrides.as_ref().map_or_else(
                || self.args.video_params.clone(),
                |ovr| ovr.video_params.clone(),
            ),
            passes: scene.zone_overrides.as_ref().map_or(self.args.passes, |ovr| ovr.passes),
            encoder: scene.zone_overrides.as_ref().map_or(self.args.encoder, |ovr| ovr.encoder),
            noise_size: scene.zone_overrides.as_ref().map_or(self.args.photon_noise_size, |ovr| {
                (ovr.photon_noise_width, ovr.photon_noise_height)
            }),
            target_quality: scene
                .zone_overrides
                .as_ref()
                .map_or(self.args.target_quality.clone(), |ovr| {
                    ovr.target_quality.clone().unwrap_or(self.args.target_quality.clone())
                }),
            tq_cq: None,
            ignore_frame_mismatch: self.args.ignore_frame_mismatch,
        };
        chunk.apply_photon_noise_args(
            scene
                .zone_overrides
                .as_ref()
                .map_or(self.args.photon_noise, |ovr| ovr.photon_noise),
            scene
                .zone_overrides
                .as_ref()
                .map_or(self.args.chroma_noise, |ovr| ovr.chroma_noise),
        )?;
        Ok(chunk)
    }

    fn create_video_queue_vs(
        &self,
        scenes: &[Scene],
        vs_script: &Path,
        vs_proxy_script: Option<&Path>,
    ) -> anyhow::Result<Vec<Chunk>> {
        let frame_rate = self
            .args
            .input
            .clip_info()?
            .frame_rate
            .to_f64()
            .expect("frame rate should not be NaN");
        let chunk_queue: Vec<Chunk> = scenes
            .iter()
            .enumerate()
            .map(|(index, scene)| {
                self.create_vs_chunk(index, vs_script, vs_proxy_script, scene, frame_rate)
            })
            .collect::<anyhow::Result<Vec<_>>>()?;

        Ok(chunk_queue)
    }

    fn create_video_queue_select(&self, scenes: &[Scene]) -> anyhow::Result<Vec<Chunk>> {
        let input = self.args.input.as_video_path();
        let frame_rate = self
            .args
            .input
            .clip_info()?
            .frame_rate
            .to_f64()
            .expect("frame rate should not be NaN");

        let chunk_queue: Vec<Chunk> = scenes
            .iter()
            .enumerate()
            .map(|(index, scene)| {
                self.create_select_chunk(
                    index,
                    input,
                    scene.start_frame,
                    scene.end_frame,
                    frame_rate,
                    scene.zone_overrides.clone(),
                )
            })
            .collect::<anyhow::Result<Vec<_>>>()?;

        Ok(chunk_queue)
    }

    fn create_video_queue_segment(&self, scenes: &[Scene]) -> anyhow::Result<Vec<Chunk>> {
        let input = self.args.input.as_video_path();
        let frame_rate = self
            .args
            .input
            .clip_info()?
            .frame_rate
            .to_f64()
            .expect("frame rate should not be NaN");

        debug!("Splitting video");
        segment(
            input,
            &self.args.temp,
            &scenes.iter().skip(1).map(|scene| scene.start_frame).collect::<Vec<usize>>(),
        )?;
        debug!("Splitting done");

        let source_path = Path::new(&self.args.temp).join("split");
        let queue_files = Self::read_queue_files(&source_path)?;

        assert!(
            !queue_files.is_empty(),
            "Error: No files found in temp/split, probably splitting not working"
        );

        let chunk_queue: Vec<Chunk> = queue_files
            .iter()
            .enumerate()
            .map(|(index, file)| {
                self.create_chunk_from_segment(
                    index,
                    &file.as_path().to_string_lossy(),
                    frame_rate,
                    scenes[index].zone_overrides.clone(),
                )
            })
            .collect::<anyhow::Result<Vec<_>>>()?;

        Ok(chunk_queue)
    }

    fn create_video_queue_hybrid(&self, scenes: &[Scene]) -> anyhow::Result<Vec<Chunk>> {
        let input = self.args.input.as_video_path();
        let frame_rate = self
            .args
            .input
            .clip_info()?
            .frame_rate
            .to_f64()
            .expect("frame rate should not be NaN");

        let keyframes = crate::ffmpeg::get_keyframes(input)?;

        let to_split: Vec<usize> = keyframes
            .iter()
            .filter(|kf| scenes.iter().any(|scene| scene.start_frame == **kf))
            .copied()
            .collect();

        debug!("Segmenting video");
        segment(input, &self.args.temp, &to_split[1..])?;
        debug!("Segment done");

        let source_path = Path::new(&self.args.temp).join("split");
        let queue_files = Self::read_queue_files(&source_path)?;

        let kf_list = to_split.iter().copied().chain(iter::once(self.frames)).tuple_windows();

        let mut segments = Vec::with_capacity(scenes.len());
        for (file, (x, y)) in queue_files.iter().zip(kf_list) {
            for s in scenes {
                let s0 = s.start_frame;
                let s1 = s.end_frame;
                if s0 >= x && s1 <= y && s0 < s1 {
                    segments.push((file.as_path(), (s0 - x, s1 - x, s)));
                }
            }
        }

        let chunk_queue: Vec<Chunk> = segments
            .iter()
            .enumerate()
            .map(|(index, &(file, (start, end, scene)))| {
                self.create_select_chunk(
                    index,
                    file,
                    start,
                    end,
                    frame_rate,
                    scene.zone_overrides.clone(),
                )
            })
            .collect::<anyhow::Result<Vec<_>>>()?;

        Ok(chunk_queue)
    }

    #[tracing::instrument(level = "debug")]
    fn create_chunk_from_segment(
        &self,
        index: usize,
        file: &str,
        frame_rate: f64,
        overrides: Option<ZoneOptions>,
    ) -> anyhow::Result<Chunk> {
        let ffmpeg_gen_cmd: Vec<OsString> = into_vec![
            "ffmpeg",
            "-y",
            "-hide_banner",
            "-loglevel",
            "error",
            "-i",
            file.to_owned(),
            "-strict",
            "-1",
            "-pix_fmt",
            self.args.output_pix_format.format.to_pix_fmt_string(),
            "-f",
            "yuv4mpegpipe",
            "-",
        ];

        let output_ext = self.args.encoder.output_extension();

        let num_frames = get_num_frames(Path::new(file))?;

        let mut chunk = Chunk {
            temp: self.args.temp.clone(),
            input: Input::Video {
                path:         PathBuf::from(file),
                temp:         self.args.temp.clone(),
                chunk_method: ChunkMethod::Segment,
                is_proxy:     false,
            },
            proxy: self.args.proxy.as_ref().map(|proxy| Input::Video {
                path:         proxy.as_path().to_path_buf(),
                temp:         self.args.temp.clone(),
                chunk_method: ChunkMethod::Segment,
                is_proxy:     true,
            }),
            source_cmd: ffmpeg_gen_cmd,
            proxy_cmd: None,
            output_ext: output_ext.to_owned(),
            index,
            start_frame: 0,
            end_frame: num_frames,
            frame_rate,
            video_params: overrides.as_ref().map_or_else(
                || self.args.video_params.clone(),
                |ovr| ovr.video_params.clone(),
            ),
            passes: overrides.as_ref().map_or(self.args.passes, |ovr| ovr.passes),
            encoder: overrides.as_ref().map_or(self.args.encoder, |ovr| ovr.encoder),
            noise_size: self.args.photon_noise_size,
            target_quality: overrides.as_ref().map_or(self.args.target_quality.clone(), |ovr| {
                ovr.target_quality.clone().map_or(self.args.target_quality.clone(), |tq| tq)
            }),
            tq_cq: None,
            ignore_frame_mismatch: self.args.ignore_frame_mismatch,
        };
        chunk.apply_photon_noise_args(
            overrides.map_or(self.args.photon_noise, |ovr| ovr.photon_noise),
            self.args.chroma_noise,
        )?;
        Ok(chunk)
    }

    /// Returns unfinished chunks and number of total chunks
    fn load_or_gen_chunk_queue(&self, splits: &[Scene]) -> anyhow::Result<(Vec<Chunk>, usize)> {
        if self.args.resume {
            let mut chunks = read_chunk_queue(self.args.temp.as_ref())?;
            let num_chunks = chunks.len();

            let done = get_done();

            // only keep the chunks that are not done
            chunks.retain(|chunk| !done.done.contains_key(&chunk.name()));

            Ok((chunks, num_chunks))
        } else {
            let chunks = self.create_encoding_queue(splits)?;
            let num_chunks = chunks.len();
            save_chunk_queue(&self.args.temp, &chunks)?;
            Ok((chunks, num_chunks))
        }
    }
}<|MERGE_RESOLUTION|>--- conflicted
+++ resolved
@@ -927,18 +927,12 @@
             overrides.map_or(self.args.photon_noise, |ovr| ovr.photon_noise),
             self.args.chroma_noise,
         )?;
-<<<<<<< HEAD
         // Only performs Target Quality if target is Some
         self.args.target_quality.per_shot_target_quality_routine(
             &mut chunk,
             None,
-            self.args.vapoursynth_plugins.as_ref(),
+            self.args.vapoursynth_plugins,
         )?;
-=======
-        if let Some(ref tq) = self.args.target_quality {
-            tq.per_shot_target_quality_routine(&mut chunk, None, self.args.vapoursynth_plugins)?;
-        }
->>>>>>> 0fcc2a8c
         Ok(chunk)
     }
 
