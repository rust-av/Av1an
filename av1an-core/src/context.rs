--- conflicted
+++ resolved
@@ -72,10 +72,7 @@
 pub struct Av1anContext {
     pub frames:               usize,
     pub vs_script:            Option<PathBuf>,
-<<<<<<< HEAD
     pub vs_proxy_script:      Option<PathBuf>,
-=======
->>>>>>> fa715284
     pub args:                 EncodeArgs,
     pub(crate) scene_factory: SceneFactory,
 }
@@ -88,11 +85,7 @@
         let mut this = Self {
             frames: args.input.clip_info()?.num_frames,
             vs_script: None,
-<<<<<<< HEAD
             vs_proxy_script: None,
-=======
-            // vs_scd_script: None,
->>>>>>> fa715284
             args,
             scene_factory: SceneFactory::new(),
         };
@@ -189,7 +182,6 @@
         let initial_frames =
             get_done().done.iter().map(|ref_multi| ref_multi.frames).sum::<usize>();
 
-<<<<<<< HEAD
         // Create the VapourSynth script file and store the path to it and evaluate it
         let cache_vs_input = |vs_input: &Input| {
             let script_path = match vs_input {
@@ -241,8 +233,6 @@
             Ok::<PathBuf, anyhow::Error>(script_path)
         };
 
-=======
->>>>>>> fa715284
         // Technically we should check if the vapoursynth cache file exists rather than
         // !self.resume, but the code still works if we are resuming and the
         // cache file doesn't exist (as it gets generated when vspipe is first
@@ -258,7 +248,6 @@
                 )))
             && !self.args.resume
         {
-<<<<<<< HEAD
             self.vs_script = Some(cache_vs_input(&self.args.input)?);
         }
         if let Some(proxy) = &self.args.proxy {
@@ -275,52 +264,6 @@
             {
                 self.vs_proxy_script = Some(cache_vs_input(proxy)?);
             }
-=======
-            // Create the VapourSynth script file and store the path to it
-            self.vs_script = Some(match &self.args.input {
-                Input::VapourSynth {
-                    path, ..
-                } => path.clone(),
-                Input::Video {
-                    path, ..
-                } => {
-                    let (script_path, _) = create_vs_file(
-                        &self.args.temp,
-                        path,
-                        self.args.chunk_method,
-                        self.args.sc_downscale_height,
-                        self.args.sc_pix_format,
-                        self.args.scaler.clone(),
-                    )?;
-                    script_path
-                },
-            });
-            let variables_map = self.args.input.as_vspipe_args_hashmap()?;
-            let decoder = match &self.args.input {
-                Input::VapourSynth {
-                    path, ..
-                } => {
-                    let mut dec = VapoursynthDecoder::from_file(path)?;
-                    dec.set_variables(variables_map)?;
-                    av_scenechange::Decoder::from_decoder_impl(
-                        av_decoders::DecoderImpl::Vapoursynth(dec),
-                    )?
-                },
-                Input::Video {
-                    ..
-                } => av_scenechange::Decoder::from_script(
-                    &self.args.input.as_script_text(
-                        self.args.sc_downscale_height,
-                        self.args.sc_pix_format,
-                        Some(self.args.scaler.clone()),
-                    )?,
-                    Some(variables_map),
-                )?,
-            };
-            // Getting the details will evaluate the script
-            // and produce the VapourSynth cache file
-            decoder.get_video_details();
->>>>>>> fa715284
         }
 
         let clip_info = self.args.input.clip_info()?;
@@ -953,10 +896,7 @@
                 path:         src_path.to_path_buf(),
                 temp:         self.args.temp.clone(),
                 chunk_method: ChunkMethod::Select,
-<<<<<<< HEAD
                 is_proxy:     false,
-=======
->>>>>>> fa715284
             },
             proxy: self.args.proxy.as_ref().map(|proxy| Input::Video {
                 path:         proxy.as_path().to_path_buf(),
@@ -1037,7 +977,6 @@
                     self.args.sc_pix_format,
                     Some(self.args.scaler.clone()),
                 )?,
-<<<<<<< HEAD
                 is_proxy:    false,
             },
             proxy: if let Some(vs_proxy_script) = vs_proxy_script {
@@ -1053,8 +992,6 @@
                 })
             } else {
                 None
-=======
->>>>>>> fa715284
             },
             source_cmd: vspipe_cmd_gen,
             proxy_cmd: vspipe_proxy_cmd_gen,
@@ -1087,16 +1024,12 @@
         Ok(chunk)
     }
 
-<<<<<<< HEAD
     fn create_video_queue_vs(
         &self,
         scenes: &[Scene],
         vs_script: &Path,
         vs_proxy_script: Option<&Path>,
     ) -> Vec<Chunk> {
-=======
-    fn create_video_queue_vs(&self, scenes: &[Scene], vs_script: &Path) -> Vec<Chunk> {
->>>>>>> fa715284
         let frame_rate = self.args.input.clip_info().unwrap().frame_rate.to_f64().unwrap();
         let chunk_queue: Vec<Chunk> = scenes
             .iter()
@@ -1256,10 +1189,7 @@
                 path:         PathBuf::from(file),
                 temp:         self.args.temp.clone(),
                 chunk_method: ChunkMethod::Segment,
-<<<<<<< HEAD
                 is_proxy:     false,
-=======
->>>>>>> fa715284
             },
             proxy: self.args.proxy.as_ref().map(|proxy| Input::Video {
                 path:         proxy.as_path().to_path_buf(),
