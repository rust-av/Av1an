--- conflicted
+++ resolved
@@ -16,16 +16,10 @@
     thread::available_parallelism,
 };
 
-<<<<<<< HEAD
-use ansi_term::{Color, Style};
 use anyhow::Context;
 use av1_grain::TransferFunction;
 use av_decoders::VapoursynthDecoder;
-=======
-use anyhow::Context;
-use av1_grain::TransferFunction;
 use colored::*;
->>>>>>> 8aae4c51
 use itertools::Itertools;
 use num_traits::cast::ToPrimitive;
 use rand::{prelude::SliceRandom, rng};
@@ -64,11 +58,7 @@
     scenes::{Scene, SceneFactory, ZoneOptions},
     settings::{EncodeArgs, InputPixelFormat},
     split::segment,
-<<<<<<< HEAD
     vapoursynth::create_vs_file,
-=======
-    vapoursynth::{copy_vs_file, create_vs_file},
->>>>>>> 8aae4c51
     zones::parse_zones,
     ChunkMethod,
     ChunkOrdering,
@@ -82,10 +72,6 @@
 pub struct Av1anContext {
     pub frames:               usize,
     pub vs_script:            Option<PathBuf>,
-<<<<<<< HEAD
-=======
-    pub vs_scd_script:        Option<PathBuf>,
->>>>>>> 8aae4c51
     pub args:                 EncodeArgs,
     pub(crate) scene_factory: SceneFactory,
 }
@@ -170,7 +156,7 @@
 
             // frames need to be recalculated in this case
             if self.frames == 0 {
-                self.frames = self.args.input.clip_info(self.vs_script.clone())?.num_frames;
+                self.frames = self.args.input.clip_info()?.num_frames;
                 done.frames.store(self.frames, atomic::Ordering::Relaxed);
             }
 
@@ -243,7 +229,7 @@
             decoder.get_video_details();
         }
 
-        let clip_info = self.args.input.clip_info(None)?;
+        let clip_info = self.args.input.clip_info()?;
         let res = clip_info.resolution;
         let fps_ratio = clip_info.frame_rate;
         let fps = fps_ratio.to_f64().unwrap();
@@ -438,7 +424,7 @@
             if self.args.vmaf || self.args.target_quality.is_some() {
                 let vmaf_res = if let Some(ref tq) = self.args.target_quality {
                     if tq.vmaf_res == "inputres" {
-                        let inputres = self.args.input.clip_info(None)?.resolution;
+                        let inputres = self.args.input.clip_info()?.resolution;
                         format!("{width}x{height}", width = inputres.0, height = inputres.1)
                     } else {
                         tq.vmaf_res.clone()
@@ -817,16 +803,7 @@
             self.scene_factory = SceneFactory::from_scenes_file(&scene_file)?;
         } else {
             let zones = parse_zones(&self.args, self.frames)?;
-<<<<<<< HEAD
-            self.scene_factory.compute_scenes(&self.args, &self.vs_script, &zones)?;
-=======
-            self.scene_factory.compute_scenes(
-                &self.args,
-                &self.vs_script,
-                &self.vs_scd_script,
-                &zones,
-            )?;
->>>>>>> 8aae4c51
+            self.scene_factory.compute_scenes(&self.args, &zones)?;
         }
         self.frames = self.scene_factory.get_frame_count();
         self.scene_factory.write_scenes_to_file(scene_file)?;
@@ -973,7 +950,7 @@
     }
 
     fn create_video_queue_vs(&self, scenes: &[Scene], vs_script: &Path) -> Vec<Chunk> {
-        let frame_rate = self.args.input.clip_info(None).unwrap().frame_rate.to_f64().unwrap();
+        let frame_rate = self.args.input.clip_info().unwrap().frame_rate.to_f64().unwrap();
         let chunk_queue: Vec<Chunk> = scenes
             .iter()
             .enumerate()
@@ -987,7 +964,7 @@
 
     fn create_video_queue_select(&self, scenes: &[Scene]) -> Vec<Chunk> {
         let input = self.args.input.as_video_path();
-        let frame_rate = self.args.input.clip_info(None).unwrap().frame_rate.to_f64().unwrap();
+        let frame_rate = self.args.input.clip_info().unwrap().frame_rate.to_f64().unwrap();
 
         let chunk_queue: Vec<Chunk> = scenes
             .iter()
@@ -1010,7 +987,7 @@
 
     fn create_video_queue_segment(&self, scenes: &[Scene]) -> anyhow::Result<Vec<Chunk>> {
         let input = self.args.input.as_video_path();
-        let frame_rate = self.args.input.clip_info(None)?.frame_rate.to_f64().unwrap();
+        let frame_rate = self.args.input.clip_info()?.frame_rate.to_f64().unwrap();
 
         debug!("Splitting video");
         segment(
@@ -1047,7 +1024,7 @@
 
     fn create_video_queue_hybrid(&self, scenes: &[Scene]) -> anyhow::Result<Vec<Chunk>> {
         let input = self.args.input.as_video_path();
-        let frame_rate = self.args.input.clip_info(None)?.frame_rate.to_f64().unwrap();
+        let frame_rate = self.args.input.clip_info()?.frame_rate.to_f64().unwrap();
 
         let keyframes = crate::ffmpeg::get_keyframes(input).unwrap();
 
