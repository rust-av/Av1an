use std::str::FromStr;

use crate::{
    context::Av1anContext,
    encoder::Encoder,
    scenes::{Scene, SceneFactory},
    InterpolationMethod,
    ProbingStatistic,
    TargetMetric,
    TargetQuality,
};

fn get_test_args() -> Av1anContext {
    use std::path::PathBuf;

    use crate::{
        concat::ConcatMethod,
        ffmpeg::FFPixelFormat,
        into_vec,
        settings::{EncodeArgs, InputPixelFormat, PixelFormat},
        ChunkMethod,
        ChunkOrdering,
        Input,
        ScenecutMethod,
        SplitMethod,
        Verbosity,
    };

    let args = EncodeArgs {
        ffmpeg_filter_args:    Vec::new(),
        temp:                  String::new(),
        force:                 false,
        no_defaults:           false,
        passes:                2,
        video_params:          into_vec!["--cq-level=40", "--cpu-used=0", "--aq-mode=1"],
        output_file:           String::new(),
        audio_params:          Vec::new(),
        chunk_method:          ChunkMethod::LSMASH,
        chunk_order:           ChunkOrdering::Random,
        concat:                ConcatMethod::FFmpeg,
        encoder:               Encoder::aom,
        extra_splits_len:      Some(100),
        photon_noise:          Some(10),
        photon_noise_size:     (None, None),
        chroma_noise:          false,
        sc_pix_format:         None,
        keep:                  false,
        max_tries:             3,
        min_scene_len:         10,
        input_pix_format:      InputPixelFormat::FFmpeg {
            format: FFPixelFormat::YUV420P10LE,
        },
        input:                 Input::Video {
            path:         PathBuf::new(),
            temp:         String::new(),
            chunk_method: ChunkMethod::LSMASH,
            is_proxy:     false,
        },
        proxy:                 None,
        output_pix_format:     PixelFormat {
            format:    FFPixelFormat::YUV420P10LE,
            bit_depth: 10,
        },
        resume:                false,
        scenes:                None,
        split_method:          SplitMethod::AvScenechange,
        sc_method:             ScenecutMethod::Standard,
        sc_only:               false,
        sc_downscale_height:   None,
        force_keyframes:       Vec::new(),
        target_quality:        TargetQuality::default("", Encoder::aom),
        vmaf:                  false,
        verbosity:             Verbosity::Normal,
        workers:               1,
        tiles:                 (1, 1),
        tile_auto:             false,
        set_thread_affinity:   None,
        zones:                 None,
        scaler:                String::new(),
        ignore_frame_mismatch: false,
        vmaf_path:             None,
        vmaf_res:              "1920x1080".to_string(),
        vmaf_threads:          None,
        vmaf_filter:           None,
        probe_res:             None,
        vapoursynth_plugins:   None,
    };
    Av1anContext {
        vs_script: None,
        vs_proxy_script: None,
        frames: 6900,
        args,
        scene_factory: SceneFactory::new(),
    }
}

#[test]
fn validate_zones_args() {
    let input = "45 729 aom --cq-level=20 --photon-noise 4 -x 60 --min-scene-len 12";
    let args = get_test_args();
    let result = Scene::parse_from_zone(input, &args.args, args.frames)
        .expect("should parse zone successfully");
    assert_eq!(result.start_frame, 45);
    assert_eq!(result.end_frame, 729);

    let zone_overrides = result.zone_overrides.expect("zone overrides should exist");
    assert_eq!(zone_overrides.encoder, Encoder::aom);
    assert_eq!(zone_overrides.extra_splits_len, Some(60));
    assert_eq!(zone_overrides.min_scene_len, 12);
    assert_eq!(zone_overrides.photon_noise, Some(4));
    assert!(!zone_overrides.video_params.contains(&"--cq-level=40".to_owned()));
    assert!(zone_overrides.video_params.contains(&"--cq-level=20".to_owned()));
    assert!(zone_overrides.video_params.contains(&"--cpu-used=0".to_owned()));
    assert!(zone_overrides.video_params.contains(&"--aq-mode=1".to_owned()));
}

#[test]
fn validate_rav1e_zone_with_photon_noise() {
    let input = "45 729 rav1e reset --speed 6 --photon-noise 4";
    let args = get_test_args();
    let result = Scene::parse_from_zone(input, &args.args, args.frames)
        .expect("should parse zone successfully");
    assert_eq!(result.start_frame, 45);
    assert_eq!(result.end_frame, 729);

    let zone_overrides = result.zone_overrides.expect("zone overrides should exist");
    assert_eq!(zone_overrides.encoder, Encoder::rav1e);
    assert_eq!(zone_overrides.photon_noise, Some(4));
    assert!(zone_overrides
        .video_params
        .windows(2)
        .any(|window| window[0] == "--speed" && window[1] == "6"));
}

#[test]
fn validate_zones_reset() {
    let input = "729 1337 aom reset --cq-level=20 --cpu-used=5";
    let args = get_test_args();
    let result = Scene::parse_from_zone(input, &args.args, args.frames)
        .expect("should parse zone successfully");
    assert_eq!(result.start_frame, 729);
    assert_eq!(result.end_frame, 1337);

    let zone_overrides = result.zone_overrides.expect("zone overrides should exist");
    assert_eq!(zone_overrides.encoder, Encoder::aom);
    // In the current implementation, scenecut settings should be preserved
    // unless manually overridden. Settings which affect the encoder,
    // including photon noise, should be reset.
    assert_eq!(zone_overrides.extra_splits_len, Some(100));
    assert_eq!(zone_overrides.min_scene_len, 10);
    assert_eq!(zone_overrides.photon_noise, None);
    assert!(!zone_overrides.video_params.contains(&"--cq-level=40".to_owned()));
    assert!(!zone_overrides.video_params.contains(&"--cpu-used=0".to_owned()));
    assert!(!zone_overrides.video_params.contains(&"--aq-mode=1".to_owned()));
    assert!(zone_overrides.video_params.contains(&"--cq-level=20".to_owned()));
    assert!(zone_overrides.video_params.contains(&"--cpu-used=5".to_owned()));
}

#[test]
fn validate_zones_encoder_changed() {
    let input = "729 1337 rav1e reset -s 3 -q 45";
    let args = get_test_args();
    let result = Scene::parse_from_zone(input, &args.args, args.frames)
        .expect("should parse zone successfully");
    assert_eq!(result.start_frame, 729);
    assert_eq!(result.end_frame, 1337);

    let zone_overrides = result.zone_overrides.expect("zone overrides should exist");
    assert_eq!(zone_overrides.encoder, Encoder::rav1e);
    assert_eq!(zone_overrides.extra_splits_len, Some(100));
    assert_eq!(zone_overrides.min_scene_len, 10);
    assert_eq!(zone_overrides.photon_noise, None);
    assert!(!zone_overrides.video_params.contains(&"--cq-level=40".to_owned()));
    assert!(!zone_overrides.video_params.contains(&"--cpu-used=0".to_owned()));
    assert!(!zone_overrides.video_params.contains(&"--aq-mode=1".to_owned()));
    assert!(zone_overrides
        .video_params
        .windows(2)
        .any(|window| window[0] == "-s" && window[1] == "3"));
    assert!(zone_overrides
        .video_params
        .windows(2)
        .any(|window| window[0] == "-q" && window[1] == "45"));
}

#[test]
fn validate_zones_encoder_changed_no_reset() {
    let input = "729 1337 rav1e -s 3 -q 45";
    let args = get_test_args();
    let result = Scene::parse_from_zone(input, &args.args, args.frames);
    assert_eq!(
        result.expect_err("result should be an error").to_string(),
        "Zone includes encoder change but previous args were kept. You probably meant to specify \
         \"reset\"."
    );
}

#[test]
fn validate_zones_no_args() {
    let input = "2459 5000 rav1e";
    let args = get_test_args();
    let result = Scene::parse_from_zone(input, &args.args, args.frames);
    assert_eq!(
        result.expect_err("result should be an error").to_string(),
        "Zone includes encoder change but previous args were kept. You probably meant to specify \
         \"reset\"."
    );
}

#[test]
fn validate_zones_format_mismatch() {
    let input = "5000 -1 x264 reset";
    let args = get_test_args();
    let result = Scene::parse_from_zone(input, &args.args, args.frames);
    assert_eq!(
        result.expect_err("result should be an error").to_string(),
        "Zone specifies using x264, but this cannot be used in the same file as aom"
    );
}

#[test]
fn validate_zones_no_args_reset() {
    let input = "5000 -1 rav1e reset";
    let args = get_test_args();

    // This is weird, but can technically work for some encoders so we'll allow it.
    let result = Scene::parse_from_zone(input, &args.args, args.frames)
        .expect("should parse zone successfully");
    assert_eq!(result.start_frame, 5000);
    assert_eq!(result.end_frame, 6900);

    let zone_overrides = result.zone_overrides.expect("zone overrides should exist");
    assert_eq!(zone_overrides.encoder, Encoder::rav1e);
    assert_eq!(zone_overrides.extra_splits_len, Some(100));
    assert_eq!(zone_overrides.min_scene_len, 10);
    assert_eq!(zone_overrides.photon_noise, None);
    assert!(zone_overrides.video_params.is_empty());
}

#[test]
<<<<<<< HEAD
fn test_parse_from_zone_collects_multiple_errors() {
    let input = "7000 6500 x264 --invalid-param=123";
    let args = get_test_args();

    let result = Scene::parse_from_zone(input, &args.args, args.frames);
    assert!(result.is_err());

    let error_message = result.unwrap_err().to_string();

    // Should contain multiple errors
    assert!(error_message.contains("Start frame must be earlier than the end frame"));
    assert!(error_message.contains("Start and end frames must not be past the end of the video"));
    assert!(error_message
        .contains("Zone specifies using x264, but this cannot be used in the same file as aom"));
    assert!(error_message.contains("Zone includes encoder change but previous args were kept"));
=======
fn validate_zones_target_quality() {
    let desired_target = 85;
    let desired_metric = TargetMetric::SSIMULACRA2;
    let desired_probing_rate = 2;
    let desired_probes = 2;
    let desired_qp_min = 8;
    let desired_qp_max = 35;
    let desired_probe_res = (1280, 720);
    let desired_probing_stat = ProbingStatistic {
        name:  crate::ProbingStatisticName::Mode,
        value: None,
    };
    let desired_interpolation_method4 = "natural";
    let desired_interpolation_method5 = "cubic";

    let input = format!(
        "0 -1 svt-av1 reset --preset 3 --target-quality {target} --target-metric {metric} \
         --probing-rate {rate} --probes {probes} --qp-range {min_q}-{max_q} --probe-res \
         {width}x{height} --probing-stat {stat} --interp-method {method4}-{method5}",
        target = desired_target,
        metric = desired_metric,
        rate = desired_probing_rate,
        probes = desired_probes,
        min_q = desired_qp_min,
        max_q = desired_qp_max,
        width = desired_probe_res.0,
        height = desired_probe_res.1,
        stat = desired_probing_stat.name,
        method4 = desired_interpolation_method4,
        method5 = desired_interpolation_method5,
    );
    let args = get_test_args();

    let result = Scene::parse_from_zone(&input, &args.args, args.frames)
        .expect("should parse zone successfully");
    let zone_overrides = result.zone_overrides.expect("should have zone overrides");
    assert!(zone_overrides.target_quality.is_some());
    let target_quality = zone_overrides.target_quality.expect("should have target quality");
    assert!(target_quality.target.is_some());
    assert!(target_quality
        .target
        .is_some_and(|(low, high)| low >= (desired_target as f64 * 0.99)
            && high >= (desired_target as f64 * 1.01)));
    assert_eq!(target_quality.metric, desired_metric);
    assert_eq!(target_quality.probing_rate, desired_probing_rate);
    assert_eq!(target_quality.probes, desired_probes);
    assert_eq!(target_quality.min_q, desired_qp_min);
    assert_eq!(target_quality.max_q, desired_qp_max);
    assert_eq!(target_quality.probe_res, Some(desired_probe_res));
    assert_eq!(
        target_quality.probing_statistic.name.to_string(),
        desired_probing_stat.name.to_string()
    );
    assert_eq!(
        target_quality.interp_method,
        Some((
            InterpolationMethod::from_str(desired_interpolation_method4)
                .expect("should be a valid InterpolationMethod"),
            InterpolationMethod::from_str(desired_interpolation_method5)
                .expect("should be a valid InterpolationMethod")
        ))
    );
>>>>>>> ab83019e
}<|MERGE_RESOLUTION|>--- conflicted
+++ resolved
@@ -238,7 +238,6 @@
 }
 
 #[test]
-<<<<<<< HEAD
 fn test_parse_from_zone_collects_multiple_errors() {
     let input = "7000 6500 x264 --invalid-param=123";
     let args = get_test_args();
@@ -254,7 +253,9 @@
     assert!(error_message
         .contains("Zone specifies using x264, but this cannot be used in the same file as aom"));
     assert!(error_message.contains("Zone includes encoder change but previous args were kept"));
-=======
+}
+
+#[test]
 fn validate_zones_target_quality() {
     let desired_target = 85;
     let desired_metric = TargetMetric::SSIMULACRA2;
@@ -317,5 +318,4 @@
                 .expect("should be a valid InterpolationMethod")
         ))
     );
->>>>>>> ab83019e
 }