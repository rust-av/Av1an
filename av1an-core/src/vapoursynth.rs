--- conflicted
+++ resolved
@@ -136,16 +136,20 @@
 }
 
 #[inline]
-pub fn get_clip_info(source: &Path, vspipe_args_map: OwnedMap) -> anyhow::Result<ClipInfo> {
+pub fn get_clip_info(source: &Input, vspipe_args_map: OwnedMap) -> anyhow::Result<ClipInfo> {
     const OUTPUT_INDEX: i32 = 0;
 
     let mut environment = Environment::new().context("get_clip_info")?;
     if environment.set_variables(&vspipe_args_map).is_err() {
         bail!("Failed to set vspipe arguments");
     };
-    environment
-        .eval_file(source, EvalFlags::SetWorkingDir)
-        .context("get_clip_info")?;
+    if source.is_vapoursynth() {
+        environment
+            .eval_file(source.as_path(), EvalFlags::SetWorkingDir)
+            .context("get_clip_info")?;
+    } else {
+        environment.eval_script(source.as_script_text()?).context("get_clip_info")?;
+    }
 
     #[cfg(feature = "vapoursynth_new_api")]
     let (node, _) = environment.get_output(OUTPUT_INDEX).unwrap();
@@ -807,136 +811,6 @@
 }
 
 #[inline]
-<<<<<<< HEAD
-pub fn num_frames(source: &Path, vspipe_args_map: OwnedMap) -> anyhow::Result<usize> {
-    // Create a new VSScript environment.
-    let mut environment = Environment::new().unwrap();
-
-    if environment.set_variables(&vspipe_args_map).is_err() {
-        bail!("Failed to set vspipe arguments");
-    };
-
-    // Evaluate the script.
-    environment.eval_file(source, EvalFlags::SetWorkingDir).unwrap();
-
-    get_num_frames(&environment)
-}
-
-#[inline]
-pub fn bit_depth(source: &Path, vspipe_args_map: OwnedMap) -> anyhow::Result<usize> {
-    // Create a new VSScript environment.
-    let mut environment = Environment::new().unwrap();
-
-    if environment.set_variables(&vspipe_args_map).is_err() {
-        bail!("Failed to set vspipe arguments");
-    };
-
-    // Evaluate the script.
-    environment.eval_file(source, EvalFlags::SetWorkingDir).unwrap();
-
-    get_bit_depth(&environment)
-}
-
-#[inline]
-pub fn frame_rate(source: &Path, vspipe_args_map: OwnedMap) -> anyhow::Result<Rational64> {
-    // Create a new VSScript environment.
-    let mut environment = Environment::new().unwrap();
-
-    if environment.set_variables(&vspipe_args_map).is_err() {
-        bail!("Failed to set vspipe arguments");
-    };
-
-    // Evaluate the script.
-    environment.eval_file(source, EvalFlags::SetWorkingDir).unwrap();
-
-    get_frame_rate(&environment)
-}
-
-#[inline]
-pub fn resolution(source: &Path, vspipe_args_map: OwnedMap) -> anyhow::Result<(u32, u32)> {
-    // Create a new VSScript environment.
-    let mut environment = Environment::new().unwrap();
-
-    if environment.set_variables(&vspipe_args_map).is_err() {
-        bail!("Failed to set vspipe arguments");
-    };
-
-    // Evaluate the script.
-    environment.eval_file(source, EvalFlags::SetWorkingDir).unwrap();
-
-    get_resolution(&environment)
-}
-
-/// Transfer characteristics as specified in ITU-T H.265 Table E.4.
-#[inline]
-pub fn transfer_characteristics(source: &Path, vspipe_args_map: OwnedMap) -> anyhow::Result<u8> {
-    // Create a new VSScript environment.
-    let mut environment = Environment::new().unwrap();
-
-    if environment.set_variables(&vspipe_args_map).is_err() {
-        bail!("Failed to set vspipe arguments");
-    };
-
-    // Evaluate the script.
-    environment.eval_file(source, EvalFlags::SetWorkingDir).unwrap();
-
-    get_transfer(&environment)
-}
-
-#[inline]
-pub fn pixel_format(source: &Path, vspipe_args_map: OwnedMap) -> anyhow::Result<String> {
-    // Create a new VSScript environment.
-    let mut environment = Environment::new().unwrap();
-
-    if environment.set_variables(&vspipe_args_map).is_err() {
-        bail!("Failed to set vspipe arguments");
-    };
-
-    // Evaluate the script.
-    environment.eval_file(source, EvalFlags::SetWorkingDir).unwrap();
-
-    let info = get_clip_info(&environment);
-    match info.format {
-        Property::Variable => bail!("Variable pixel format not supported"),
-        Property::Constant(x) => Ok(x.name().to_string()),
-    }
-=======
-pub fn copy_vs_file(
-    temp: &str,
-    source: &Path,
-    downscale_height: Option<usize>,
-) -> anyhow::Result<PathBuf> {
-    let temp: &Path = temp.as_ref();
-    let scd_script_path = temp.join("split").join("scene_detection.vpy");
-    let mut scd_script = File::create(&scd_script_path)?;
-
-    let source_script = std::fs::read_to_string(source)?;
-    if let Some(downscale_height) = downscale_height {
-        let regex = Regex::new(r"(\w+).set_output\(")?;
-        if let Some(captures) = regex.captures(&source_script) {
-            let output_variable_name = captures.get(1).unwrap().as_str();
-            let injected_script = regex
-                .replace(
-                    &source_script,
-                    format!(
-                        "{output_variable_name}.resize.Bicubic(width=int((({output_variable_name}.\
-                         width / {output_variable_name}.height) * int({downscale_height})) // 2 * \
-                         2), height={downscale_height}).set_output("
-                    )
-                    .as_str(),
-                )
-                .to_string();
-            scd_script.write_all(injected_script.as_bytes())?;
-            return Ok(scd_script_path);
-        }
-    }
-
-    scd_script.write_all(source_script.as_bytes())?;
-    Ok(scd_script_path)
->>>>>>> 8aae4c51
-}
-
-#[inline]
 pub fn get_source_chunk<'core>(
     core: CoreRef<'core>,
     source_node: &Node<'core>,
@@ -1018,8 +892,10 @@
     let mut environment = Environment::new()?;
     let args = source.as_vspipe_args_map()?;
     environment.set_variables(&args)?;
-    environment.eval_file(source.as_path(), EvalFlags::SetWorkingDir)?;
-    // environment.eval_script(&source.as_script_text()?)?;
+    // Cannot use eval_file because it causes file system access errors during
+    // Target Quality probing
+    // Consider using eval_file only when source is not in CWD
+    environment.eval_script(&source.as_script_text()?)?;
     let core = environment.get_core()?;
 
     let source_node = environment.get_output(0)?.0;
@@ -1055,8 +931,9 @@
     let mut environment = Environment::new()?;
     let args = source.as_vspipe_args_map()?;
     environment.set_variables(&args)?;
-    environment.eval_file(source.as_path(), EvalFlags::SetWorkingDir)?;
-    // environment.eval_script(&source.as_script_text()?)?;
+    // Cannot use eval_file because it causes file system access errors during
+    // Target Quality probing
+    environment.eval_script(&source.as_script_text()?)?;
     let core = environment.get_core()?;
 
     let source_node = environment.get_output(0)?.0;
@@ -1093,8 +970,9 @@
     let mut environment = Environment::new()?;
     let args = source.as_vspipe_args_map()?;
     environment.set_variables(&args)?;
-    environment.eval_file(source.as_path(), EvalFlags::SetWorkingDir)?;
-    // environment.eval_script(&source.as_script_text()?)?;
+    // Cannot use eval_file because it causes file system access errors during
+    // Target Quality probing
+    environment.eval_script(&source.as_script_text()?)?;
     let core = environment.get_core()?;
 
     let source_node = environment.get_output(0)?.0;
