--- conflicted
+++ resolved
@@ -107,25 +107,6 @@
 /// Initialize progress bar
 /// Enables steady 100 ms tick
 pub fn init_progress_bar(len: u64, resume_frames: u64, chunks: Option<(u32, u32)>) {
-<<<<<<< HEAD
-  let pb = if len > 0 {
-    PROGRESS_BAR
-      .get_or_init(|| ProgressBar::new(len).with_style(pretty_progress_style(resume_frames)))
-  } else {
-    // Avoid showing `xxx/0` if we don't know the length yet.
-    // Affects scenechange progress.
-    PROGRESS_BAR.get_or_init(|| ProgressBar::new(len).with_style(spinner_style(resume_frames)))
-  };
-  pb.set_draw_target(ProgressDrawTarget::stderr());
-  pb.enable_steady_tick(Duration::from_millis(100));
-  pb.reset();
-  pb.reset_eta();
-  pb.reset_elapsed();
-  pb.set_position(0);
-  if let Some((done, chunks)) = chunks {
-    pb.set_prefix(format!("[{done}/{chunks} Chunks] "));
-  }
-=======
     let pb = if len > 0 {
         PROGRESS_BAR
             .get_or_init(|| ProgressBar::new(len).with_style(pretty_progress_style(resume_frames)))
@@ -143,7 +124,6 @@
     if let Some((done, chunks)) = chunks {
         pb.set_prefix(format!("[{done}/{chunks} Chunks] "));
     }
->>>>>>> 37189c21
 }
 
 pub fn convert_to_progress(resume_frames: u64) {
@@ -170,18 +150,11 @@
 }
 
 pub fn update_bar_info(kbps: f64, est_size: HumanBytes, chunks: Option<(u32, u32)>) {
-<<<<<<< HEAD
-  if let Some(pb) = PROGRESS_BAR.get() {
-    pb.set_message(format!(", {kbps:.1} Kbps, est. {est_size}"));
-    if let Some((done, chunks)) = chunks {
-      pb.set_prefix(format!("[{done}/{chunks} Chunks] "));
-=======
     if let Some(pb) = PROGRESS_BAR.get() {
         pb.set_message(format!(", {kbps:.1} Kbps, est. {est_size}"));
         if let Some((done, chunks)) = chunks {
             pb.set_prefix(format!("[{done}/{chunks} Chunks] "));
         }
->>>>>>> 37189c21
     }
 }
 
