use std::fmt::{Debug, Display};
use std::fs::File;
use std::io::Write;
use std::path::Path;
use std::process::ExitStatus;
use std::sync::mpsc::Sender;
use std::thread::available_parallelism;

use cfg_if::cfg_if;
use smallvec::SmallVec;
use thiserror::Error;

use crate::progress_bar::{dec_bar, update_progress_bar_estimates};
use crate::settings::EncodeArgs;
use crate::util::printable_base10_digits;
use crate::{finish_progress_bar, get_done, Chunk, DoneChunk, Instant};

pub struct Broker<'a> {
  pub chunk_queue: Vec<Chunk>,
  pub project: &'a EncodeArgs,
}

#[derive(Clone)]
pub enum StringOrBytes {
  String(String),
  Bytes(Vec<u8>),
}

impl Debug for StringOrBytes {
  fn fmt(&self, f: &mut std::fmt::Formatter<'_>) -> std::fmt::Result {
    match self {
      Self::String(s) => {
        if f.alternate() {
          f.write_str(&textwrap::indent(s, /* 8 spaces */ "        "))?;
        } else {
          f.write_str(s)?;
        }
      }
      Self::Bytes(b) => write!(f, "raw bytes: {b:?}")?,
    }

    Ok(())
  }
}

impl From<Vec<u8>> for StringOrBytes {
  fn from(bytes: Vec<u8>) -> Self {
    if simdutf8::basic::from_utf8(&bytes).is_ok() {
      // SAFETY: this branch guarantees that the input is valid UTF8
      Self::String(unsafe { String::from_utf8_unchecked(bytes) })
    } else {
      Self::Bytes(bytes)
    }
  }
}

impl From<String> for StringOrBytes {
  fn from(s: String) -> Self {
    Self::String(s)
  }
}

impl StringOrBytes {
  pub fn as_bytes(&self) -> &[u8] {
    match self {
      Self::String(s) => s.as_bytes(),
      Self::Bytes(b) => b,
    }
  }
}

#[derive(Error, Debug)]
pub struct EncoderCrash {
  pub exit_status: ExitStatus,
  pub stdout: StringOrBytes,
  pub stderr: StringOrBytes,
  pub source_pipe_stderr: StringOrBytes,
  pub ffmpeg_pipe_stderr: Option<StringOrBytes>,
}

impl Display for EncoderCrash {
  fn fmt(&self, f: &mut std::fmt::Formatter<'_>) -> std::fmt::Result {
    write!(
      f,
      "encoder crashed: {}\nstdout:\n{:#?}\nstderr:\n{:#?}\nsource pipe stderr:\n{:#?}",
      self.exit_status, self.stdout, self.stderr, self.source_pipe_stderr,
    )?;

    if let Some(ffmpeg_pipe_stderr) = &self.ffmpeg_pipe_stderr {
      write!(f, "\nffmpeg pipe stderr:\n{ffmpeg_pipe_stderr:#?}")?;
    }

    Ok(())
  }
}

impl<'a> Broker<'a> {
  /// Main encoding loop. set_thread_affinity may be ignored if the value is invalid.
<<<<<<< HEAD
  pub fn encoding_loop(
    self,
    tx: Sender<()>,
    mut set_thread_affinity: Option<usize>,
    audio_size_bytes: Arc<AtomicU64>,
    ignore_frame_mismatch: bool,
  ) {
=======
  pub fn encoding_loop(self, tx: Sender<()>, mut set_thread_affinity: Option<usize>) {
>>>>>>> 0151c8de
    assert!(!self.chunk_queue.is_empty());

    if !self.chunk_queue.is_empty() {
      let (sender, receiver) = crossbeam_channel::bounded(self.chunk_queue.len());

      for chunk in &self.chunk_queue {
        sender.send(chunk.clone()).unwrap();
      }
      drop(sender);

      cfg_if! {
        if #[cfg(any(target_os = "linux", target_os = "windows"))] {
          if let Some(threads) = set_thread_affinity {
            let available_threads = available_parallelism().expect("Unrecoverable: Failed to get thread count").get();
            let requested_threads = threads.saturating_mul(self.project.workers);
            if requested_threads > available_threads {
              warn!(
                "ignoring set_thread_affinity: requested more threads than available ({}/{})",
                requested_threads, available_threads
              );
              set_thread_affinity = None;
            } else if requested_threads == 0 {
              warn!("ignoring set_thread_affinity: requested 0 threads");

              set_thread_affinity = None;
            }
          }
        }
      }

      crossbeam_utils::thread::scope(|s| {
        let consumers: Vec<_> = (0..self.project.workers)
          .map(|idx| (receiver.clone(), &self, idx))
          .map(|(rx, queue, worker_id)| {
            let tx = tx.clone();
            s.spawn(move |_| {
              cfg_if! {
                if #[cfg(any(target_os = "linux", target_os = "windows"))] {
                  if let Some(threads) = set_thread_affinity {
                    let mut cpu_set = SmallVec::<[usize; 16]>::new();
                    cpu_set.extend((threads * worker_id..).take(threads));
                    if let Err(e) = affinity::set_thread_affinity(&cpu_set) {
                      warn!(
                        "failed to set thread affinity for worker {}: {}",
                        worker_id, e
                      );
                    }
                  }
                }
              }

              while let Ok(mut chunk) = rx.recv() {
<<<<<<< HEAD
                if let Err(e) = queue.encode_chunk(
                  &mut chunk,
                  worker_id,
                  Arc::clone(&audio_size_ref),
                  ignore_frame_mismatch,
                ) {
=======
                if let Err(e) = queue.encode_chunk(&mut chunk, worker_id) {
>>>>>>> 0151c8de
                  error!("[chunk {}] {}", chunk.index, e);

                  tx.send(()).unwrap();
                  return Err(());
                }
              }
              Ok(())
            })
          })
          .collect();
        for consumer in consumers {
          consumer.join().unwrap().ok();
        }
      })
      .unwrap();

      finish_progress_bar();
    }
  }

<<<<<<< HEAD
  fn encode_chunk(
    &self,
    chunk: &mut Chunk,
    worker_id: usize,
    audio_size_bytes: Arc<AtomicU64>,
    ignore_frame_mismatch: bool,
  ) -> Result<(), Box<EncoderCrash>> {
=======
  fn encode_chunk(&self, chunk: &mut Chunk, worker_id: usize) -> Result<(), Box<EncoderCrash>> {
>>>>>>> 0151c8de
    let st_time = Instant::now();

    if let Some(ref tq) = self.project.target_quality {
      tq.per_shot_target_quality_routine(chunk).unwrap();
    }

    // space padding at the beginning to align with "finished chunk"
    debug!(
      " started chunk {:05}: {} frames",
      chunk.index,
      chunk.frames()
    );

    // we display the index, so we need to subtract 1 to get the max index
    let padding = printable_base10_digits(self.chunk_queue.len() - 1) as usize;

    let passes = chunk.passes;
    for current_pass in 1..=passes {
<<<<<<< HEAD
      for r#try in 1..=self.max_tries {
        let res = self.project.create_pipes(
          chunk,
          current_pass,
          worker_id,
          padding,
          ignore_frame_mismatch,
        );
=======
      for r#try in 1..=self.project.max_tries {
        let res = self
          .project
          .create_pipes(chunk, current_pass, worker_id, padding);
>>>>>>> 0151c8de
        if let Err((e, frames)) = res {
          dec_bar(frames);

          if r#try == self.project.max_tries {
            error!(
              "[chunk {}] encoder failed {} times, shutting down worker",
              chunk.index, self.project.max_tries
            );
            return Err(e);
          }
          // avoids double-print of the error message as both a WARN and ERROR,
          // since `Broker::encoding_loop` will print the error message as well
          warn!("Encoder failed (on chunk {}):\n{}", chunk.index, e);
        } else {
          break;
        }
      }
    }

    let enc_time = st_time.elapsed();
    let fps = chunk.frames() as f64 / enc_time.as_secs_f64();

    let progress_file = Path::new(&self.project.temp).join("done.json");
    get_done().done.insert(
      chunk.name(),
      DoneChunk {
        frames: chunk.frames(),
        size_bytes: Path::new(&chunk.output())
          .metadata()
          .expect("Unable to get size of finished chunk")
          .len(),
      },
    );

    let mut progress_file = File::create(progress_file).unwrap();
    progress_file
      .write_all(serde_json::to_string(get_done()).unwrap().as_bytes())
      .unwrap();

    update_progress_bar_estimates(
      chunk.frame_rate,
      self.project.frames,
      self.project.verbosity,
    );

    debug!(
      "finished chunk {:05}: {} frames, {:.2} fps, took {:.2?}",
      chunk.index,
      chunk.frames(),
      fps,
      enc_time
    );

    Ok(())
  }
}<|MERGE_RESOLUTION|>--- conflicted
+++ resolved
@@ -96,17 +96,12 @@
 
 impl<'a> Broker<'a> {
   /// Main encoding loop. set_thread_affinity may be ignored if the value is invalid.
-<<<<<<< HEAD
   pub fn encoding_loop(
     self,
     tx: Sender<()>,
     mut set_thread_affinity: Option<usize>,
-    audio_size_bytes: Arc<AtomicU64>,
     ignore_frame_mismatch: bool,
   ) {
-=======
-  pub fn encoding_loop(self, tx: Sender<()>, mut set_thread_affinity: Option<usize>) {
->>>>>>> 0151c8de
     assert!(!self.chunk_queue.is_empty());
 
     if !self.chunk_queue.is_empty() {
@@ -159,16 +154,11 @@
               }
 
               while let Ok(mut chunk) = rx.recv() {
-<<<<<<< HEAD
                 if let Err(e) = queue.encode_chunk(
                   &mut chunk,
                   worker_id,
-                  Arc::clone(&audio_size_ref),
                   ignore_frame_mismatch,
                 ) {
-=======
-                if let Err(e) = queue.encode_chunk(&mut chunk, worker_id) {
->>>>>>> 0151c8de
                   error!("[chunk {}] {}", chunk.index, e);
 
                   tx.send(()).unwrap();
@@ -189,17 +179,12 @@
     }
   }
 
-<<<<<<< HEAD
   fn encode_chunk(
     &self,
     chunk: &mut Chunk,
     worker_id: usize,
-    audio_size_bytes: Arc<AtomicU64>,
     ignore_frame_mismatch: bool,
   ) -> Result<(), Box<EncoderCrash>> {
-=======
-  fn encode_chunk(&self, chunk: &mut Chunk, worker_id: usize) -> Result<(), Box<EncoderCrash>> {
->>>>>>> 0151c8de
     let st_time = Instant::now();
 
     if let Some(ref tq) = self.project.target_quality {
@@ -218,21 +203,16 @@
 
     let passes = chunk.passes;
     for current_pass in 1..=passes {
-<<<<<<< HEAD
-      for r#try in 1..=self.max_tries {
-        let res = self.project.create_pipes(
-          chunk,
-          current_pass,
-          worker_id,
-          padding,
-          ignore_frame_mismatch,
-        );
-=======
       for r#try in 1..=self.project.max_tries {
         let res = self
           .project
-          .create_pipes(chunk, current_pass, worker_id, padding);
->>>>>>> 0151c8de
+          .create_pipes(
+            chunk,
+            current_pass,
+            worker_id,
+            padding,
+            ignore_frame_mismatch
+        );
         if let Err((e, frames)) = res {
           dec_bar(frames);
 
