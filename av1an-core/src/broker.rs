use std::fmt::{Debug, Display};
use std::fs::File;
use std::io::Write;
use std::path::Path;
use std::process::ExitStatus;
use std::sync::{
  atomic::{AtomicU8, Ordering},
  mpsc::Sender,
  Arc,
};
use std::thread::available_parallelism;

use cfg_if::cfg_if;
use smallvec::SmallVec;
use thiserror::Error;
use tracing::{debug, error, warn};

use crate::context::Av1anContext;
<<<<<<< HEAD
use crate::progress_bar::{dec_bar, update_mp_chunk, update_progress_bar_estimates};
=======
use crate::progress_bar::{dec_bar, update_mp_chunk, update_mp_msg, update_progress_bar_estimates};
>>>>>>> 1c39f2af
use crate::util::printable_base10_digits;
use crate::{finish_progress_bar, get_done, Chunk, DoneChunk, Instant};

#[derive(Debug)]
pub struct Broker<'a> {
  pub chunk_queue: Vec<Chunk>,
  pub project: &'a Av1anContext,
}

#[derive(Clone)]
pub enum StringOrBytes {
  String(String),
  Bytes(Vec<u8>),
}

impl Debug for StringOrBytes {
  fn fmt(&self, f: &mut std::fmt::Formatter<'_>) -> std::fmt::Result {
    match self {
      Self::String(s) => {
        if f.alternate() {
          f.write_str(&textwrap::indent(s, /* 8 spaces */ "        "))?;
        } else {
          f.write_str(s)?;
        }
      }
      Self::Bytes(b) => write!(f, "raw bytes: {b:?}")?,
    }

    Ok(())
  }
}

impl From<Vec<u8>> for StringOrBytes {
  fn from(bytes: Vec<u8>) -> Self {
    if simdutf8::basic::from_utf8(&bytes).is_ok() {
      // SAFETY: this branch guarantees that the input is valid UTF8
      Self::String(unsafe { String::from_utf8_unchecked(bytes) })
    } else {
      Self::Bytes(bytes)
    }
  }
}

impl From<String> for StringOrBytes {
  fn from(s: String) -> Self {
    Self::String(s)
  }
}

impl StringOrBytes {
  pub fn as_bytes(&self) -> &[u8] {
    match self {
      Self::String(s) => s.as_bytes(),
      Self::Bytes(b) => b,
    }
  }
}

#[derive(Error, Debug)]
pub struct EncoderCrash {
  pub exit_status: ExitStatus,
  pub stdout: StringOrBytes,
  pub stderr: StringOrBytes,
  pub source_pipe_stderr: StringOrBytes,
  pub ffmpeg_pipe_stderr: Option<StringOrBytes>,
}

impl Display for EncoderCrash {
  fn fmt(&self, f: &mut std::fmt::Formatter<'_>) -> std::fmt::Result {
    write!(
      f,
      "encoder crashed: {}\nstdout:\n{:#?}\nstderr:\n{:#?}\nsource pipe stderr:\n{:#?}",
      self.exit_status, self.stdout, self.stderr, self.source_pipe_stderr,
    )?;

    if let Some(ffmpeg_pipe_stderr) = &self.ffmpeg_pipe_stderr {
      write!(f, "\nffmpeg pipe stderr:\n{ffmpeg_pipe_stderr:#?}")?;
    }

    Ok(())
  }
}

impl Broker<'_> {
  /// Main encoding loop. set_thread_affinity may be ignored if the value is invalid.
  #[tracing::instrument(skip(self))]
  pub fn encoding_loop(self, tx: Sender<()>, set_thread_affinity: Option<usize>) {
    if !self.chunk_queue.is_empty() {
      let (sender, receiver) = crossbeam_channel::bounded(self.chunk_queue.len());

      for chunk in &self.chunk_queue {
        sender.send(chunk.clone()).unwrap();
      }
      drop(sender);

      crossbeam_utils::thread::scope(|s| {
        let terminations_requested = Arc::new(AtomicU8::new(0));
        let terminations_requested_clone = terminations_requested.clone();
        ctrlc::set_handler(move || {
          let count = terminations_requested_clone.fetch_add(1, Ordering::SeqCst) + 1;
          if count == 1 {
            error!("Shutting down. Waiting for current workers to finish...");
          } else {
            error!("Shutting down all workers...");
          }
        })
        .unwrap();

        let consumers: Vec<_> = (0..self.project.args.workers)
          .map(|idx| (receiver.clone(), &self, idx, terminations_requested.clone()))
          .map(|(rx, queue, worker_id, terminations_requested)| {
            let tx = tx.clone();
            s.spawn(move |_| {
              cfg_if! {
                if #[cfg(any(target_os = "linux", target_os = "windows"))] {
                  if let Some(threads) = set_thread_affinity {
                    if threads == 0 {
                      warn!("Ignoring set_thread_affinity: Requested 0 threads");
                    } else {
                      match available_parallelism() {
                        Ok(parallelism) => {
                          let available_threads = parallelism.get();
                          let mut cpu_set = SmallVec::<[usize; 16]>::new();
                          let start_thread = (threads * worker_id) % available_threads;
                          cpu_set.extend((start_thread..start_thread + threads).map(|t| t % available_threads));
                          if let Err(e) = affinity::set_thread_affinity(&cpu_set) {
                            warn!(
                              "Failed to set thread affinity for worker {}: {}",
                              worker_id, e
                            );
                          }
                        },
                        Err(e) => {
                          warn!("Failed to get thread count: {}. Thread affinity will not be set", e);
                        }
                      }
                    }
                  }
                }
              }

              while let Ok(mut chunk) = rx.recv() {
                if terminations_requested.load(Ordering::SeqCst) == 0 {
                  if let Err(e) = queue.encode_chunk(&mut chunk, worker_id, &terminations_requested) {
                    if let Some(e) = e {
                      error!("[chunk {}] {}", chunk.index, e);
                    }
                    tx.send(()).unwrap();
                    return Err(());
                  }
                }
              }
              Ok(())
            })
          })
          .collect();
        for consumer in consumers {
          consumer.join().unwrap().ok();
        }

        if terminations_requested.load(Ordering::SeqCst) > 0 {
          tx.send(()).unwrap();
        }
      })
      .unwrap();

      finish_progress_bar();
    }
  }

  #[tracing::instrument(skip(self, chunk, terminations_requested), fields(chunk_index = format!("{:>05}", chunk.index)))]
  fn encode_chunk(
    &self,
    chunk: &mut Chunk,
    worker_id: usize,
    terminations_requested: &Arc<AtomicU8>,
  ) -> Result<(), Option<Box<EncoderCrash>>> {
    let st_time = Instant::now();

    // we display the index, so we need to subtract 1 to get the max index
    let padding = printable_base10_digits(self.chunk_queue.len() - 1) as usize;
    update_mp_chunk(worker_id, chunk.index, padding);

    if let Some(ref tq) = self.project.args.target_quality {
<<<<<<< HEAD
      tq.per_shot_target_quality_routine(chunk, Some(worker_id))
        .unwrap();
=======
      update_mp_msg(worker_id, format!("Targeting Quality: {}", tq.target));
      tq.per_shot_target_quality_routine(chunk).unwrap();
>>>>>>> 1c39f2af
    }

    if terminations_requested.load(Ordering::SeqCst) > 0 {
      trace!(
        "Termination requested after Target Quality. Skipping chunk {}",
        chunk.index
      );
      return Err(None);
    }

    // space padding at the beginning to align with "finished chunk"
    debug!(
      " started chunk {:05}: {} frames",
      chunk.index,
      chunk.frames()
    );

    let passes = chunk.passes;
    for current_pass in 1..=passes {
      for r#try in 1..=self.project.args.max_tries {
        let res = self
          .project
          .create_pipes(chunk, current_pass, worker_id, padding);
        if let Err((e, frames)) = res {
          dec_bar(frames);

          // If user presses CTRL+C more than once, do not let the worker finish
          if terminations_requested.load(Ordering::SeqCst) > 1 {
            trace!(
              "Termination requested after Worker restart. Skipping chunk {}",
              chunk.index
            );
            return Err(None);
          }

          if r#try == self.project.args.max_tries {
            error!(
              "[chunk {}] encoder failed {} times, shutting down worker",
              chunk.index, self.project.args.max_tries
            );
            return Err(Some(e));
          }
          // avoids double-print of the error message as both a WARN and ERROR,
          // since `Broker::encoding_loop` will print the error message as well
          warn!("Encoder failed (on chunk {}):\n{}", chunk.index, e);
        } else {
          break;
        }
      }
    }

    let enc_time = st_time.elapsed();
    let fps = chunk.frames() as f64 / enc_time.as_secs_f64();

    let progress_file = Path::new(&self.project.args.temp).join("done.json");
    get_done().done.insert(
      chunk.name(),
      DoneChunk {
        frames: chunk.frames(),
        size_bytes: Path::new(&chunk.output())
          .metadata()
          .expect("Unable to get size of finished chunk")
          .len(),
      },
    );

    let mut progress_file = File::create(progress_file).unwrap();
    progress_file
      .write_all(serde_json::to_string(get_done()).unwrap().as_bytes())
      .unwrap();

    update_progress_bar_estimates(
      chunk.frame_rate,
      self.project.frames,
      self.project.args.verbosity,
    );

    debug!(
      "finished chunk {:05}: {} frames, {:.2} fps, took {:.2?}",
      chunk.index,
      chunk.frames(),
      fps,
      enc_time
    );

    Ok(())
  }
}<|MERGE_RESOLUTION|>--- conflicted
+++ resolved
@@ -16,11 +16,7 @@
 use tracing::{debug, error, warn};
 
 use crate::context::Av1anContext;
-<<<<<<< HEAD
-use crate::progress_bar::{dec_bar, update_mp_chunk, update_progress_bar_estimates};
-=======
 use crate::progress_bar::{dec_bar, update_mp_chunk, update_mp_msg, update_progress_bar_estimates};
->>>>>>> 1c39f2af
 use crate::util::printable_base10_digits;
 use crate::{finish_progress_bar, get_done, Chunk, DoneChunk, Instant};
 
@@ -205,13 +201,9 @@
     update_mp_chunk(worker_id, chunk.index, padding);
 
     if let Some(ref tq) = self.project.args.target_quality {
-<<<<<<< HEAD
+      update_mp_msg(worker_id, format!("Targeting Quality: {}", tq.target));
       tq.per_shot_target_quality_routine(chunk, Some(worker_id))
         .unwrap();
-=======
-      update_mp_msg(worker_id, format!("Targeting Quality: {}", tq.target));
-      tq.per_shot_target_quality_routine(chunk).unwrap();
->>>>>>> 1c39f2af
     }
 
     if terminations_requested.load(Ordering::SeqCst) > 0 {
