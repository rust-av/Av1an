use std::{
    fmt::{Debug, Display},
    fs::File,
    io::Write,
    path::Path,
    process::ExitStatus,
    sync::{
        atomic::{AtomicU8, Ordering},
        mpsc::Sender,
        Arc,
    },
    thread::available_parallelism,
};

use cfg_if::cfg_if;
use smallvec::SmallVec;
use thiserror::Error;
use tracing::{debug, error, trace, warn};

use crate::{
    context::Av1anContext,
    finish_progress_bar,
    get_done,
    progress_bar::{
        dec_bar,
        inc_mp_bar,
        update_mp_chunk,
        update_mp_msg,
        update_progress_bar_estimates,
    },
    util::printable_base10_digits,
    Chunk,
    DoneChunk,
    Instant,
};

#[derive(Debug)]
pub struct Broker<'a> {
    pub chunk_queue: Vec<Chunk>,
    pub project:     &'a Av1anContext,
}

#[derive(Clone)]
pub enum StringOrBytes {
    String(String),
    Bytes(Vec<u8>),
}

impl Debug for StringOrBytes {
    fn fmt(&self, f: &mut std::fmt::Formatter<'_>) -> std::fmt::Result {
        match self {
            Self::String(s) => {
                if f.alternate() {
                    f.write_str(&textwrap::indent(s, "        "))?; // 8 spaces
                } else {
                    f.write_str(s)?;
                }
            },
            Self::Bytes(b) => write!(f, "raw bytes: {b:?}")?,
        }

        Ok(())
    }
}

impl From<Vec<u8>> for StringOrBytes {
    fn from(bytes: Vec<u8>) -> Self {
        if simdutf8::basic::from_utf8(&bytes).is_ok() {
            Self::String(unsafe { String::from_utf8_unchecked(bytes) })
        } else {
            Self::Bytes(bytes)
        }
    }
}

impl From<String> for StringOrBytes {
    fn from(s: String) -> Self {
        Self::String(s)
    }
}

impl StringOrBytes {
    pub fn as_bytes(&self) -> &[u8] {
        match self {
            Self::String(s) => s.as_bytes(),
            Self::Bytes(b) => b,
        }
    }
}

#[derive(Error, Debug)]
pub struct EncoderCrash {
    pub exit_status:        ExitStatus,
    pub stdout:             StringOrBytes,
    pub stderr:             StringOrBytes,
    pub source_pipe_stderr: StringOrBytes,
    pub ffmpeg_pipe_stderr: Option<StringOrBytes>,
}

impl Display for EncoderCrash {
    fn fmt(&self, f: &mut std::fmt::Formatter<'_>) -> std::fmt::Result {
        write!(
            f,
            "encoder crashed: {}\nstdout:\n{:#?}\nstderr:\n{:#?}\nsource pipe stderr:\n{:#?}",
            self.exit_status, self.stdout, self.stderr, self.source_pipe_stderr,
        )?;

        if let Some(ffmpeg_pipe_stderr) = &self.ffmpeg_pipe_stderr {
            write!(f, "\nffmpeg pipe stderr:\n{ffmpeg_pipe_stderr:#?}")?;
        }

        Ok(())
    }
}

impl Broker<'_> {
    /// Main encoding loop. set_thread_affinity may be ignored if the value is
    /// invalid.
    #[tracing::instrument(skip(self))]
    pub fn encoding_loop(
        self,
        tx: Sender<()>,
        set_thread_affinity: Option<usize>,
        total_chunks: u32,
    ) {
        if !self.chunk_queue.is_empty() {
            let (sender, receiver) = crossbeam_channel::bounded(self.chunk_queue.len());

            for chunk in &self.chunk_queue {
                sender.send(chunk.clone()).unwrap();
            }
            drop(sender);

            crossbeam_utils::thread::scope(|s| {
                let terminations_requested = Arc::new(AtomicU8::new(0));
                let terminations_requested_clone = terminations_requested.clone();
                ctrlc::set_handler(move || {
                    let count = terminations_requested_clone.fetch_add(1, Ordering::SeqCst) + 1;
                    if count == 1 {
                        error!("Shutting down. Waiting for current workers to finish...");
                    } else {
                        error!("Shutting down all workers...");
                    }
                })
                .unwrap();

                let consumers: Vec<_> = (0..self.project.args.workers)
                    .map(|idx| (receiver.clone(), &self, idx, terminations_requested.clone()))
                    .map(|(rx, queue, worker_id, terminations_requested)| {
                        let tx = tx.clone();
                        s.spawn(move |_| {
                            cfg_if! {
                                if #[cfg(any(target_os = "linux", target_os = "windows"))] {
                                    if let Some(threads) = set_thread_affinity {
                                        if threads == 0 {
                                            warn!("Ignoring set_thread_affinity: Requested 0 threads");
                                        } else {
                                            match available_parallelism() {
                                                Ok(parallelism) => {
                                                    let available_threads = parallelism.get();
                                                    let mut cpu_set = SmallVec::<[usize; 16]>::new();
                                                    let start_thread = (threads * worker_id) % available_threads;
                                                    cpu_set.extend((start_thread..start_thread + threads).map(|t| t % available_threads));
                                                    if let Err(e) = affinity::set_thread_affinity(&cpu_set) {
                                                        warn!("Failed to set thread affinity for worker {worker_id}: {e}");
                                                    }
                                                },
                                                Err(e) => {
                                                    warn!("Failed to get thread count: {e}. Thread affinity will not be set");
                                                }
                                            }
                                        }
                                    }
                                }
                            }

                            while let Ok(mut chunk) = rx.recv() {
                                if terminations_requested.load(Ordering::SeqCst) == 0 {
                                    if let Err(e) = queue.encode_chunk(&mut chunk, worker_id, &terminations_requested, total_chunks) {
                                        if let Some(e) = e {
                                            error!("[chunk {index}] {e}", index = chunk.index);
                                        }
                                        tx.send(()).unwrap();
                                        return Err(());
                                    }
                                }
                            }
                            Ok(())
                        })
                    })
                    .collect();
                for consumer in consumers {
                    consumer.join().unwrap().ok();
                }

                if terminations_requested.load(Ordering::SeqCst) > 0 {
                    tx.send(()).unwrap();
                }
            })
            .unwrap();

            finish_progress_bar();
        }
    }

    #[tracing::instrument(skip(self, chunk, terminations_requested), fields(chunk_index = format!("{:>05}", chunk.index)))]
    fn encode_chunk(
        &self,
        chunk: &mut Chunk,
        worker_id: usize,
        terminations_requested: &Arc<AtomicU8>,
        total_chunks: u32,
    ) -> Result<(), Option<Box<EncoderCrash>>> {
        let st_time = Instant::now();

        // we display the index, so we need to subtract 1 to get the max index
        let padding = printable_base10_digits(self.chunk_queue.len() - 1) as usize;
        update_mp_chunk(worker_id, chunk.index, padding);

        if let Some(ref tq) = self.project.args.target_quality {
            update_mp_msg(
                worker_id,
                format!(
                    "Targeting {metric} Quality: {min}-{max}",
                    metric = tq.metric,
                    min = tq.target.0,
                    max = tq.target.1
                ),
            );
            for r#try in 1..=self.project.args.max_tries {
<<<<<<< HEAD
                let res = tq.per_shot_target_quality_routine(chunk, Some(worker_id));
=======
                let res = tq.per_shot_target_quality_routine(
                    chunk,
                    Some(worker_id),
                    self.project.args.vapoursynth_plugins.as_ref(),
                );
>>>>>>> 8aae4c51
                if let Err(e) = res {
                    if r#try >= self.project.args.max_tries {
                        error!(
                            "Target Quality failed after {} tries on chunk {}:\n{}",
                            r#try, chunk.index, e
                        );
                        return Err(None);
                    }
                } else {
                    break;
                }
            }

            if tq.probe_slow
                && chunk.tq_cq.is_some()
                && tq.probing_rate == 1
                && tq.probing_speed.is_none()
                && self.project.args.ffmpeg_filter_args.is_empty()
            {
                let optimal_q = chunk.tq_cq.unwrap();
                let extension = match self.project.args.encoder {
                    crate::encoder::Encoder::x264 => "264",
                    crate::encoder::Encoder::x265 => "hevc",
                    _ => "ivf",
                };
                let probe_file = std::path::Path::new(&self.project.args.temp).join("split").join(
                    format!("v_{index:05}_{optimal_q}.{extension}", index = chunk.index),
                );

                if probe_file.exists() {
                    let encode_dir = std::path::Path::new(&self.project.args.temp).join("encode");
                    std::fs::create_dir_all(&encode_dir).unwrap();
                    let output_file =
                        encode_dir.join(format!("{index:05}.{extension}", index = chunk.index));
                    std::fs::copy(&probe_file, &output_file).unwrap();

                    inc_mp_bar(chunk.frames() as u64);

                    let progress_file = Path::new(&self.project.args.temp).join("done.json");
                    get_done().done.insert(chunk.name(), DoneChunk {
                        frames:     chunk.frames(),
                        size_bytes: output_file.metadata().unwrap().len(),
                    });

                    let mut progress_file = File::create(progress_file).unwrap();
                    progress_file
                        .write_all(serde_json::to_string(get_done()).unwrap().as_bytes())
                        .unwrap();

                    update_progress_bar_estimates(
                        chunk.frame_rate,
                        self.project.frames,
                        self.project.args.verbosity,
                        (get_done().done.len() as u32, total_chunks),
                    );

                    return Ok(());
                }
            }
        }

        if terminations_requested.load(Ordering::SeqCst) > 0 {
            trace!(
                "Termination requested after Target Quality. Skipping chunk {}",
                chunk.index
            );
            return Err(None);
        }

        // space padding at the beginning to align with "finished chunk"
        debug!(
            " started chunk {index:05}: {frames} frames",
            index = chunk.index,
            frames = chunk.frames()
        );

        let passes = chunk.passes;
        for current_pass in 1..=passes {
            for r#try in 1..=self.project.args.max_tries {
                let res = self.project.create_pipes(chunk, current_pass, worker_id, padding);
                if let Err((e, frames)) = res {
                    dec_bar(frames);

                    // If user presses CTRL+C more than once, do not let the worker finish
                    if terminations_requested.load(Ordering::SeqCst) > 1 {
                        trace!(
                            "Termination requested after Worker restart. Skipping chunk {}",
                            chunk.index
                        );
                        return Err(None);
                    }

                    if r#try == self.project.args.max_tries {
                        error!(
                            "[chunk {index}] encoder failed {tries} times, shutting down worker",
                            index = chunk.index,
                            tries = self.project.args.max_tries
                        );
                        return Err(Some(e));
                    }
                    // avoids double-print of the error message as both a WARN and ERROR,
                    // since `Broker::encoding_loop` will print the error message as well
                    warn!(
                        "Encoder failed (on chunk {index}):\n{e}",
                        index = chunk.index
                    );
                } else {
                    break;
                }
            }
        }

        let enc_time = st_time.elapsed();
        let fps = chunk.frames() as f64 / enc_time.as_secs_f64();

        let progress_file = Path::new(&self.project.args.temp).join("done.json");
        get_done().done.insert(chunk.name(), DoneChunk {
            frames:     chunk.frames(),
            size_bytes: Path::new(&chunk.output())
                .metadata()
                .expect("Unable to get size of finished chunk")
                .len(),
        });

        let mut progress_file = File::create(progress_file).unwrap();
        progress_file
            .write_all(serde_json::to_string(get_done()).unwrap().as_bytes())
            .unwrap();

        update_progress_bar_estimates(
            chunk.frame_rate,
            self.project.frames,
            self.project.args.verbosity,
            (get_done().done.len() as u32, total_chunks),
        );

        debug!(
            "finished chunk {index:05}: {frames} frames, {fps:.2} fps, took {enc_time:.2?}",
            index = chunk.index,
            frames = chunk.frames()
        );

        Ok(())
    }
}<|MERGE_RESOLUTION|>--- conflicted
+++ resolved
@@ -228,15 +228,11 @@
                 ),
             );
             for r#try in 1..=self.project.args.max_tries {
-<<<<<<< HEAD
-                let res = tq.per_shot_target_quality_routine(chunk, Some(worker_id));
-=======
                 let res = tq.per_shot_target_quality_routine(
                     chunk,
                     Some(worker_id),
                     self.project.args.vapoursynth_plugins.as_ref(),
                 );
->>>>>>> 8aae4c51
                 if let Err(e) = res {
                     if r#try >= self.project.args.max_tries {
                         error!(
