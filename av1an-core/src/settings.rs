--- conflicted
+++ resolved
@@ -165,25 +165,13 @@
             );
         }
 
-<<<<<<< HEAD
         if self.target_quality.target.is_some() && self.input.is_vapoursynth() {
-            let input_absolute_path = to_absolute_path(self.input.as_path())?;
+            let input_absolute_path = absolute(self.input.as_path())?;
             if !input_absolute_path.starts_with(std::env::current_dir()?) {
                 warn!(
                     "Target Quality with VapourSynth script file input not in current working \
                      directory. It is recommended to run in the same directory."
                 );
-=======
-        if self.target_quality.is_some() {
-            if self.input.is_vapoursynth() {
-                let input_absolute_path = absolute(self.input.as_path())?;
-                if !input_absolute_path.starts_with(std::env::current_dir()?) {
-                    warn!(
-                        "Target Quality with VapourSynth script file input not in current working \
-                         directory. It is recommended to run in the same directory."
-                    );
-                }
->>>>>>> d431f73b
             }
         }
         match self.target_quality.metric {
