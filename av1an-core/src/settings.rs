--- conflicted
+++ resolved
@@ -1320,16 +1320,11 @@
 
       let (tx, rx) = mpsc::channel();
       let handle = s.spawn(|_| {
-<<<<<<< HEAD
         broker.encoding_loop(
           tx,
           self.set_thread_affinity,
-          audio_size_ref,
           self.ignore_frame_mismatch,
         );
-=======
-        broker.encoding_loop(tx, self.set_thread_affinity);
->>>>>>> 0151c8de
       });
 
       // Queue::encoding_loop only sends a message if there was an error (meaning a chunk crashed)
