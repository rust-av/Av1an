--- conflicted
+++ resolved
@@ -12,10 +12,7 @@
             path:         "test.mkv".into(),
             temp:         "none".to_owned(),
             chunk_method: ChunkMethod::LSMASH,
-<<<<<<< HEAD
-            is_proxy:     false,
-=======
->>>>>>> fa715284
+            is_proxy:     false,
         },
         proxy:                 None,
         source_cmd:            vec!["".into()],
@@ -42,10 +39,7 @@
             path:         "test.mkv".into(),
             temp:         "none".to_owned(),
             chunk_method: ChunkMethod::LSMASH,
-<<<<<<< HEAD
-            is_proxy:     false,
-=======
->>>>>>> fa715284
+            is_proxy:     false,
         },
         proxy:                 None,
         source_cmd:            vec!["".into()],
@@ -73,10 +67,7 @@
             path:         "test.mkv".into(),
             temp:         "d".to_owned(),
             chunk_method: ChunkMethod::LSMASH,
-<<<<<<< HEAD
-            is_proxy:     false,
-=======
->>>>>>> fa715284
+            is_proxy:     false,
         },
         proxy:                 None,
         source_cmd:            vec!["".into()],
@@ -108,10 +99,7 @@
             path:         "test.mkv".into(),
             temp:         "none".to_owned(),
             chunk_method: ChunkMethod::LSMASH,
-<<<<<<< HEAD
-            is_proxy:     false,
-=======
->>>>>>> fa715284
+            is_proxy:     false,
         },
         proxy:                 None,
         source_cmd:            vec!["".into()],
@@ -141,10 +129,7 @@
                 .join("test-files/blank_1080p.mkv"),
             temp:         temp_dir.path().to_str().unwrap().to_owned(),
             chunk_method: ChunkMethod::LSMASH,
-<<<<<<< HEAD
-            is_proxy:     false,
-=======
->>>>>>> fa715284
+            is_proxy:     false,
         },
         proxy:                 None,
         source_cmd:            vec!["".into()],
@@ -177,10 +162,7 @@
                 .join("test-files/blank_1080p.mkv"),
             temp:         temp_dir.path().to_str().unwrap().to_owned(),
             chunk_method: ChunkMethod::LSMASH,
-<<<<<<< HEAD
-            is_proxy:     false,
-=======
->>>>>>> fa715284
+            is_proxy:     false,
         },
         proxy:                 None,
         source_cmd:            vec!["".into()],
@@ -213,10 +195,7 @@
                 .join("test-files/blank_1080p.mkv"),
             temp:         temp_dir.path().to_str().unwrap().to_owned(),
             chunk_method: ChunkMethod::LSMASH,
-<<<<<<< HEAD
-            is_proxy:     false,
-=======
->>>>>>> fa715284
+            is_proxy:     false,
         },
         proxy:                 None,
         source_cmd:            vec!["".into()],
