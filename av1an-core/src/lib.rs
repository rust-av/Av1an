use std::{
    cmp::max,
    collections::{hash_map::DefaultHasher, HashMap},
    fs::{self, read_to_string, File},
    hash::{Hash, Hasher},
    io::Write,
    path::{Path, PathBuf},
    string::ToString,
    sync::atomic::{AtomicBool, AtomicUsize},
    thread::available_parallelism,
    time::Instant,
};

use ::ffmpeg::format::Pixel;
use ::vapoursynth::{api::API, map::OwnedMap};
use anyhow::{bail, Context};
use av1_grain::TransferFunction;
use av_format::rational::Rational64;
use chunk::Chunk;
use dashmap::DashMap;
use once_cell::sync::{Lazy, OnceCell};
use parking_lot::Mutex;
use serde::{Deserialize, Serialize};
use strum::{Display, EnumString, FromRepr, IntoStaticStr};

pub use crate::{
    concat::ConcatMethod,
    context::Av1anContext,
    encoder::Encoder,
    settings::{EncodeArgs, InputPixelFormat, PixelFormat},
    target_quality::{InterpolationMethod, TargetQuality},
    util::read_in_dir,
};
use crate::{progress_bar::finish_progress_bar, vapoursynth::generate_loadscript_text};

mod broker;
mod chunk;
mod concat;
mod context;
mod encoder;
pub mod ffmpeg;
mod metrics {
    pub mod butteraugli;
    pub mod statistics;
    pub mod vmaf;
    pub mod xpsnr;
}
mod interpol;
mod parse;
mod progress_bar;
mod scene_detect;
mod scenes;
mod settings;
mod split;
mod target_quality;
mod util;
pub mod vapoursynth;
mod zones;
<<<<<<< HEAD
=======

static CLIP_INFO_CACHE: Lazy<Mutex<HashMap<CacheKey, ClipInfo>>> =
    Lazy::new(|| Mutex::new(HashMap::new()));

#[derive(Debug, Clone, Hash, PartialEq, Eq)]
struct CacheKey {
    input:          Input,
    vs_script_path: Option<PathBuf>,
}
>>>>>>> 8aae4c51

#[derive(Debug, Clone, Hash, PartialEq, Eq, Serialize, Deserialize)]
pub enum Input {
    VapourSynth {
        path:        PathBuf,
        vspipe_args: Vec<String>,
        // Must be stored in memory at initialization instead of generating
        // on demand in order to reduce thrashing disk with frequent reads from Target Quality
        // probing
        script_text: String,
    },
    Video {
        path:         PathBuf,
        // Used to generate script_text if chunk_method is supported
        temp:         String,
        chunk_method: ChunkMethod,
    },
}

impl Input {
    #[inline]
    pub fn new<P: AsRef<Path> + Into<PathBuf>>(
        path: P,
        vspipe_args: Vec<String>,
        temporary_directory: &str,
        chunk_method: ChunkMethod,
    ) -> anyhow::Result<Self> {
        if let Some(ext) = path.as_ref().extension() {
            if ext == "py" || ext == "vpy" {
                let input_path = path.into();
                let script_text = read_to_string(input_path.clone())?;
                Ok(Self::VapourSynth {
                    path: input_path.clone(),
                    vspipe_args,
                    script_text,
                })
            } else {
                let input_path = path.into();
                Ok(Self::Video {
                    path: input_path.clone(),
                    temp: temporary_directory.to_owned(),
                    chunk_method,
                })
            }
        } else {
            let input_path = path.into();
            Ok(Self::Video {
                path: input_path.clone(),
                temp: temporary_directory.to_owned(),
                chunk_method,
            })
        }
    }

    /// Returns a reference to the inner path, panicking if the input is not an
    /// `Input::Video`.
    #[inline]
    pub fn as_video_path(&self) -> &Path {
        match &self {
            Input::Video {
                path, ..
            } => path.as_ref(),
            Input::VapourSynth {
                ..
            } => {
                panic!("called `Input::as_video_path()` on an `Input::VapourSynth` variant")
            },
        }
    }

    /// Returns a reference to the inner path, panicking if the input is not an
    /// `Input::VapourSynth`.
    #[inline]
    pub fn as_vapoursynth_path(&self) -> &Path {
        match &self {
            Input::VapourSynth {
                path, ..
            } => path.as_ref(),
            Input::Video {
                ..
            } => {
                panic!("called `Input::as_vapoursynth_path()` on an `Input::Video` variant")
            },
        }
    }

    /// Returns a reference to the inner path regardless of whether `self` is
    /// `Video` or `VapourSynth`.
    ///
    /// The caller must ensure that the input type is being properly handled.
    /// This method should not be used unless the code is TRULY agnostic of the
    /// input type!
    #[inline]
    pub fn as_path(&self) -> &Path {
        match &self {
            Input::Video {
                path, ..
            }
            | Input::VapourSynth {
                path, ..
            } => path.as_ref(),
        }
    }

    /// Returns a VapourSynth script as a string. If `self` is `Video`, the
    /// script will be generated for supported VapourSynth chunk methods.
    #[inline]
    pub fn as_script_text(&self) -> anyhow::Result<String> {
        match &self {
            Input::VapourSynth {
                script_text, ..
            } => Ok(script_text.clone()),
            Input::Video {
                path,
                temp,
                chunk_method,
            } => match chunk_method {
                ChunkMethod::LSMASH
                | ChunkMethod::FFMS2
                | ChunkMethod::DGDECNV
                | ChunkMethod::BESTSOURCE => {
                    Ok(generate_loadscript_text(temp, path, *chunk_method)?)
                },
                _ => Err(anyhow::anyhow!(
                    "Cannot generate VapourSynth script text with chunk method {chunk_method:?}"
                )),
            },
        }
    }

    #[inline]
    pub const fn is_video(&self) -> bool {
        matches!(&self, Input::Video { .. })
    }

    #[inline]
    pub const fn is_vapoursynth(&self) -> bool {
        matches!(&self, Input::VapourSynth { .. })
    }

    #[inline]
<<<<<<< HEAD
    pub const fn is_vapoursynth_script(&self) -> bool {
        match &self {
            Input::VapourSynth {
                ..
            } => true,
            Input::Video {
                chunk_method, ..
            } => matches!(
                chunk_method,
                ChunkMethod::LSMASH
                    | ChunkMethod::FFMS2
                    | ChunkMethod::DGDECNV
                    | ChunkMethod::BESTSOURCE
            ),
        }
    }

    #[inline]
    pub fn frames(&self, vs_script_path: Option<PathBuf>) -> anyhow::Result<usize> {
=======
    pub fn clip_info(&self, vs_script_path: Option<PathBuf>) -> anyhow::Result<ClipInfo> {
>>>>>>> 8aae4c51
        const FAIL_MSG: &str = "Failed to get number of frames for input video";

        let mut cache = CLIP_INFO_CACHE.lock();
        let key = CacheKey {
            input:          self.clone(),
            vs_script_path: vs_script_path.clone(),
        };
        let cached = cache.get(&key);
        if let Some(cached) = cached {
            return Ok(*cached);
        }

        let info = match &self {
            Input::Video {
                path, ..
            } if vs_script_path.is_none() => {
                ffmpeg::get_clip_info(path.as_path()).context(FAIL_MSG)?
            },
            path => vapoursynth::get_clip_info(
                vs_script_path.as_deref().unwrap_or(path.as_path()),
                self.as_vspipe_args_map()?,
            )
            .context(FAIL_MSG)?,
        };
        cache.insert(key, info);
        Ok(info)
    }

    /// Calculates tiles from resolution
    /// Don't convert tiles to encoder specific representation
    /// Default video without tiling is 1,1
    /// Return number of horizontal and vertical tiles
    #[inline]
    pub fn calculate_tiles(&self) -> (u32, u32) {
        match self.clip_info(None).map(|info| info.resolution) {
            Ok((h, v)) => {
                // tile range 0-1440 pixels
                let horizontal = max((h - 1) / 720, 1);
                let vertical = max((v - 1) / 720, 1);

                (horizontal, vertical)
            },
            _ => (1, 1),
        }
    }

    /// Returns the vector of arguments passed to the vspipe python environment
    /// If the input is not a vapoursynth script, the vector will be empty.
    #[inline]
    pub fn as_vspipe_args_vec(&self) -> Result<Vec<String>, anyhow::Error> {
        match self {
            Input::VapourSynth {
                vspipe_args, ..
            } => Ok(vspipe_args.to_owned()),
            Input::Video {
                ..
            } => Ok(vec![]),
        }
    }

    /// Creates and returns an OwnedMap of the arguments passed to the vspipe
    /// python environment If the input is not a vapoursynth script, the map
    /// will be empty.
    #[inline]
    pub fn as_vspipe_args_map(&self) -> Result<OwnedMap<'static>, anyhow::Error> {
        let mut args_map = OwnedMap::new(API::get().unwrap());

        for arg in self.as_vspipe_args_vec()? {
            let split: Vec<&str> = arg.split_terminator('=').collect();
            if args_map.set_data(split[0], split[1].as_bytes()).is_err() {
                bail!("Failed to split vspipe arguments");
            };
        }

        Ok(args_map)
    }

    #[inline]
    pub fn as_vspipe_args_hashmap(&self) -> Result<HashMap<String, String>, anyhow::Error> {
        let mut args_map = HashMap::new();
        for arg in self.as_vspipe_args_vec()? {
            let split: Vec<&str> = arg.split_terminator('=').collect();
            args_map.insert(split[0].to_string(), split[1].to_string());
        }
        Ok(args_map)
    }
}

#[derive(Debug, Deserialize, Serialize, Clone, Copy)]
struct DoneChunk {
    frames:     usize,
    size_bytes: u64,
}

/// Concurrent data structure for keeping track of the finished chunks in an
/// encode
#[derive(Debug, Deserialize, Serialize)]
struct DoneJson {
    frames:     AtomicUsize,
    done:       DashMap<String, DoneChunk>,
    audio_done: AtomicBool,
}

static DONE_JSON: OnceCell<DoneJson> = OnceCell::new();

// once_cell::sync::Lazy cannot be used here due to Lazy<T> not implementing
// Serialize or Deserialize, we need to get a reference directly to the global
// data
fn get_done() -> &'static DoneJson {
    DONE_JSON.get().unwrap()
}

fn init_done(done: DoneJson) -> &'static DoneJson {
    DONE_JSON.get_or_init(|| done)
}

#[inline]
pub fn list_index(params: &[impl AsRef<str>], is_match: fn(&str) -> bool) -> Option<usize> {
    assert!(!params.is_empty(), "received empty list of parameters");

    params.iter().enumerate().find_map(|(idx, s)| {
        if is_match(s.as_ref()) {
            Some(idx)
        } else {
            None
        }
    })
}

#[derive(Serialize, Deserialize, Debug, EnumString, IntoStaticStr, Display, Clone)]
pub enum SplitMethod {
    #[strum(serialize = "av-scenechange")]
    AvScenechange,
    #[strum(serialize = "none")]
    None,
}

#[derive(Serialize, Deserialize, Debug, Clone, Copy, EnumString, IntoStaticStr, Display)]
pub enum ScenecutMethod {
    #[strum(serialize = "fast")]
    Fast,
    #[strum(serialize = "standard")]
    Standard,
}

#[derive(PartialEq, Eq, Copy, Clone, Serialize, Deserialize, Debug, EnumString, IntoStaticStr)]
pub enum ChunkMethod {
    #[strum(serialize = "select")]
    Select,
    #[strum(serialize = "hybrid")]
    Hybrid,
    #[strum(serialize = "segment")]
    Segment,
    #[strum(serialize = "ffms2")]
    FFMS2,
    #[strum(serialize = "lsmash")]
    LSMASH,
    #[strum(serialize = "dgdecnv")]
    DGDECNV,
    #[strum(serialize = "bestsource")]
    BESTSOURCE,
}

#[derive(
    PartialEq, Eq, Copy, Clone, Serialize, Deserialize, Debug, Display, EnumString, IntoStaticStr,
)]
pub enum ChunkOrdering {
    #[strum(serialize = "long-to-short")]
    LongestFirst,
    #[strum(serialize = "short-to-long")]
    ShortestFirst,
    #[strum(serialize = "sequential")]
    Sequential,
    #[strum(serialize = "random")]
    Random,
}

#[derive(
    PartialEq,
    Eq,
    Copy,
    Clone,
    Serialize,
    Deserialize,
    Debug,
    Display,
    EnumString,
    IntoStaticStr,
    Hash,
)]
pub enum VmafFeature {
    #[strum(serialize = "default")]
    Default,
    #[strum(serialize = "weighted")]
    Weighted,
    #[strum(serialize = "neg")]
    Neg,
    #[strum(serialize = "motionless")]
    Motionless,
    #[strum(serialize = "uhd")]
    Uhd,
}

#[derive(
    PartialEq, Eq, Copy, Clone, Serialize, Deserialize, Debug, Display, EnumString, IntoStaticStr,
)]
pub enum TargetMetric {
    #[strum(serialize = "vmaf")]
    VMAF,
    #[strum(serialize = "ssimulacra2")]
    SSIMULACRA2,
    #[strum(serialize = "butteraugli-inf")]
    ButteraugliINF,
    #[strum(serialize = "butteraugli-3")]
    Butteraugli3,
    #[strum(serialize = "xpsnr")]
    XPSNR,
    #[strum(serialize = "xpsnr-weighted")]
    XPSNRWeighted,
}

/// Determine the optimal number of workers for an encoder
#[inline]
pub fn determine_workers(args: &EncodeArgs) -> anyhow::Result<u64> {
    let res = args.input.clip_info(None)?.resolution;
    let tiles = args.tiles;
    let megapixels = (res.0 * res.1) as f64 / 1e6;
    // encoder memory and chunk_method memory usage scales with resolution
    // (megapixels), approximately linearly. Expressed as GB/Megapixel
    let cm_ram = match args.chunk_method {
        ChunkMethod::FFMS2 | ChunkMethod::LSMASH | ChunkMethod::BESTSOURCE => 0.3,
        ChunkMethod::DGDECNV => 0.3,
        ChunkMethod::Hybrid | ChunkMethod::Select | ChunkMethod::Segment => 0.1,
    };
    let enc_ram = match args.encoder {
        Encoder::aom => 0.4,
        Encoder::rav1e => 0.7,
        Encoder::svt_av1 => 1.2,
        Encoder::vpx => 0.3,
        Encoder::x264 => 0.7,
        Encoder::x265 => 0.6,
    };
    // This is a rough estimate of how many cpu cores will be fully loaded by an
    // encoder worker. With rav1e, CPU usage scales with tiles, but not 1:1.
    // Other encoders don't seem to significantly scale CPU usage with tiles.
    // CPU threads/worker here is relative to default threading parameters, e.g. aom
    // will use 1 thread/worker if --threads=1 is set.
    let cpu_threads = match args.encoder {
        Encoder::aom => 4,
        Encoder::rav1e => ((tiles.0 * tiles.1) as f32 * 0.7).ceil() as u64,
        Encoder::svt_av1 => 6,
        Encoder::vpx => 3,
        Encoder::x264 | Encoder::x265 => 8,
    };
    // memory usage scales with pixel format, expressed as a multiplier of memory
    // usage. Roughly the same behavior was observed accross all encoders.
    let pix_mult = match args.output_pix_format.format {
        Pixel::YUV444P | Pixel::YUV444P10LE | Pixel::YUV444P12LE => 1.5,
        Pixel::YUV422P | Pixel::YUV422P10LE | Pixel::YUV422P12LE => 1.25,
        _ => 1.0,
    };

    let mut system = sysinfo::System::new();
    system.refresh_memory();
    let cpu = available_parallelism()
        .expect("Unrecoverable: Failed to get thread count")
        .get() as u64;
    // sysinfo returns Bytes, convert to GB
    // use total instead of available, because av1an does not resize worker pool
    let ram_gb = system.total_memory() as f64 / 1e9;

    Ok(std::cmp::max(
        std::cmp::min(
            cpu / cpu_threads,
            (ram_gb / (megapixels * (enc_ram + cm_ram) * pix_mult)).round() as u64,
        ),
        1,
    ))
}

#[inline]
pub fn hash_path(path: &Path) -> String {
    let mut s = DefaultHasher::new();
    path.hash(&mut s);
    format!("{:x}", s.finish())[..7].to_string()
}

fn save_chunk_queue(temp: &str, chunk_queue: &[Chunk]) -> anyhow::Result<()> {
    let mut file = File::create(Path::new(temp).join("chunks.json"))
        .with_context(|| "Failed to create chunks.json file")?;

    file
    // serializing chunk_queue as json should never fail, so unwrap is OK here
    .write_all(serde_json::to_string(&chunk_queue).unwrap().as_bytes())
    .with_context(|| format!("Failed to write serialized chunk_queue data to {:?}", &file))?;

    Ok(())
}

#[derive(Debug, Clone, Copy, PartialEq, Eq)]
pub enum Verbosity {
    Verbose,
    Normal,
    Quiet,
}

fn read_chunk_queue(temp: &Path) -> anyhow::Result<Vec<Chunk>> {
    let file = Path::new(temp).join("chunks.json");

    let contents = fs::read_to_string(&file)
        .with_context(|| format!("Failed to read chunk queue file {:?}", &file))?;

    Ok(serde_json::from_str(&contents)?)
}

#[derive(
    Serialize, Deserialize, Debug, EnumString, IntoStaticStr, Display, Clone, Copy, FromRepr,
)]
pub enum ProbingSpeed {
    #[strum(serialize = "veryslow")]
    VerySlow = 0,
    #[strum(serialize = "slow")]
    Slow = 1,
    #[strum(serialize = "medium")]
    Medium = 2,
    #[strum(serialize = "fast")]
    Fast = 3,
    #[strum(serialize = "veryfast")]
    VeryFast = 4,
}

#[derive(Serialize, Deserialize, Debug, EnumString, IntoStaticStr, Display, Clone)]
pub enum ProbingStatisticName {
    #[strum(serialize = "mean")]
    Mean = 0,
    #[strum(serialize = "median")]
    Median = 1,
    #[strum(serialize = "harmonic")]
    Harmonic = 2,
    #[strum(serialize = "percentile")]
    Percentile = 3,
    #[strum(serialize = "standard-deviation")]
    StandardDeviation = 4,
    #[strum(serialize = "mode")]
    Mode = 5,
    #[strum(serialize = "minimum")]
    Minimum = 6,
    #[strum(serialize = "maximum")]
    Maximum = 7,
    #[strum(serialize = "root-mean-square")]
    RootMeanSquare = 8,
    #[strum(serialize = "auto")]
    Automatic = 9,
}

#[derive(Serialize, Deserialize, Debug, Clone)]
pub struct ProbingStatistic {
    pub name:  ProbingStatisticName,
    pub value: Option<f64>,
}

#[derive(Debug, Clone, Copy)]
pub struct ClipInfo {
    pub num_frames:               usize,
    pub format_info:              InputPixelFormat,
    pub frame_rate:               Rational64,
    pub resolution:               (u32, u32),
    /// This is overly simplified because we currently only use it for photon
    /// noise gen, which only supports two transfer functions
    pub transfer_characteristics: TransferFunction,
}

impl ClipInfo {
    #[inline]
    pub fn transfer_function_params_adjusted(&self, enc_params: &[String]) -> TransferFunction {
        if enc_params.iter().any(|p| {
            let p = p.to_ascii_lowercase();
            p == "pq" || p.ends_with("=pq") || p.ends_with("smpte2084")
        }) {
            return TransferFunction::SMPTE2084;
        }
        if enc_params.iter().any(|p| {
            let p = p.to_ascii_lowercase();
            // If the user specified an SDR transfer characteristic, assume they want to
            // encode to SDR.
            p.ends_with("bt709")
                || p.ends_with("bt.709")
                || p.ends_with("bt601")
                || p.ends_with("bt.601")
                || p.contains("smpte240")
                || p.contains("smpte170")
        }) {
            return TransferFunction::BT1886;
        }
        self.transfer_characteristics
    }
}<|MERGE_RESOLUTION|>--- conflicted
+++ resolved
@@ -56,18 +56,14 @@
 mod util;
 pub mod vapoursynth;
 mod zones;
-<<<<<<< HEAD
-=======
 
 static CLIP_INFO_CACHE: Lazy<Mutex<HashMap<CacheKey, ClipInfo>>> =
     Lazy::new(|| Mutex::new(HashMap::new()));
 
 #[derive(Debug, Clone, Hash, PartialEq, Eq)]
 struct CacheKey {
-    input:          Input,
-    vs_script_path: Option<PathBuf>,
-}
->>>>>>> 8aae4c51
+    input: Input,
+}
 
 #[derive(Debug, Clone, Hash, PartialEq, Eq, Serialize, Deserialize)]
 pub enum Input {
@@ -209,7 +205,6 @@
     }
 
     #[inline]
-<<<<<<< HEAD
     pub const fn is_vapoursynth_script(&self) -> bool {
         match &self {
             Input::VapourSynth {
@@ -228,16 +223,12 @@
     }
 
     #[inline]
-    pub fn frames(&self, vs_script_path: Option<PathBuf>) -> anyhow::Result<usize> {
-=======
-    pub fn clip_info(&self, vs_script_path: Option<PathBuf>) -> anyhow::Result<ClipInfo> {
->>>>>>> 8aae4c51
+    pub fn clip_info(&self) -> anyhow::Result<ClipInfo> {
         const FAIL_MSG: &str = "Failed to get number of frames for input video";
 
         let mut cache = CLIP_INFO_CACHE.lock();
         let key = CacheKey {
-            input:          self.clone(),
-            vs_script_path: vs_script_path.clone(),
+            input: self.clone(),
         };
         let cached = cache.get(&key);
         if let Some(cached) = cached {
@@ -247,14 +238,12 @@
         let info = match &self {
             Input::Video {
                 path, ..
-            } if vs_script_path.is_none() => {
+            } if !&self.is_vapoursynth_script() => {
                 ffmpeg::get_clip_info(path.as_path()).context(FAIL_MSG)?
             },
-            path => vapoursynth::get_clip_info(
-                vs_script_path.as_deref().unwrap_or(path.as_path()),
-                self.as_vspipe_args_map()?,
-            )
-            .context(FAIL_MSG)?,
+            path => {
+                vapoursynth::get_clip_info(path, self.as_vspipe_args_map()?).context(FAIL_MSG)?
+            },
         };
         cache.insert(key, info);
         Ok(info)
@@ -266,7 +255,7 @@
     /// Return number of horizontal and vertical tiles
     #[inline]
     pub fn calculate_tiles(&self) -> (u32, u32) {
-        match self.clip_info(None).map(|info| info.resolution) {
+        match self.clip_info().map(|info| info.resolution) {
             Ok((h, v)) => {
                 // tile range 0-1440 pixels
                 let horizontal = max((h - 1) / 720, 1);
@@ -456,7 +445,7 @@
 /// Determine the optimal number of workers for an encoder
 #[inline]
 pub fn determine_workers(args: &EncodeArgs) -> anyhow::Result<u64> {
-    let res = args.input.clip_info(None)?.resolution;
+    let res = args.input.clip_info()?.resolution;
     let tiles = args.tiles;
     let megapixels = (res.0 * res.1) as f64 / 1e6;
     // encoder memory and chunk_method memory usage scales with resolution
@@ -598,7 +587,7 @@
     pub num_frames:               usize,
     pub format_info:              InputPixelFormat,
     pub frame_rate:               Rational64,
-    pub resolution:               (u32, u32),
+    pub resolution:               (u32, u32), // (width, height), consider using type aliases
     /// This is overly simplified because we currently only use it for photon
     /// noise gen, which only supports two transfer functions
     pub transfer_characteristics: TransferFunction,
