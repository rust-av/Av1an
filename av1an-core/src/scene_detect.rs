--- conflicted
+++ resolved
@@ -5,14 +5,9 @@
 };
 
 use anyhow::bail;
-<<<<<<< HEAD
 use av_decoders::{DecoderError, DecoderImpl, FfmpegDecoder, VapoursynthDecoder, Y4mDecoder};
 use av_scenechange::{detect_scene_changes, Decoder, DetectionOptions, SceneDetectionSpeed};
-=======
-use av_decoders::{DecoderImpl, FfmpegDecoder, VapoursynthDecoder, Y4mDecoder};
-use av_scenechange::{detect_scene_changes, Decoder, DetectionOptions, SceneDetectionSpeed};
 use colored::*;
->>>>>>> 8aae4c51
 use ffmpeg::format::Pixel;
 use itertools::Itertools;
 use smallvec::{smallvec, SmallVec};
@@ -55,7 +50,7 @@
 
     let input2 = input.clone();
     let frame_thread = thread::spawn(move || {
-        let frames = input2.clip_info(None).unwrap().num_frames;
+        let frames = input2.clip_info().unwrap().num_frames;
         if verbosity != Verbosity::Quiet {
             progress_bar::convert_to_progress(0);
             progress_bar::set_len(frames as u64);
@@ -243,11 +238,11 @@
         (None, None) => smallvec![],
     };
 
-<<<<<<< HEAD
+    let clip_info = input.clip_info()?;
     let decoder = if input.is_vapoursynth() && filters.is_empty() {
         // No downscaling or format conversion for user-provided VapourSynth script
         // VSPipe is still faster than VapoursynthDecoder
-        bit_depth = crate::vapoursynth::bit_depth(input.as_path(), input.as_vspipe_args_map()?)?;
+        bit_depth = clip_info.format_info.as_bit_depth().unwrap();
         let mut command = Command::new("vspipe");
         // input path might be relative, get the absolute path
         let path = to_absolute_path(input.as_vapoursynth_path())?;
@@ -271,16 +266,7 @@
         Decoder::from_decoder_impl(DecoderImpl::Y4m(y4m_decoder))?
     } else if input.is_vapoursynth_script() {
         // Downscaling may be necessary and VapoursynthDecoder is the most reliable
-=======
-    let clip_info = input.clip_info(None)?;
-    let decoder = match input {
-        Input::VapourSynth {
-            path, ..
-        } => {
-            bit_depth = clip_info.format_info.as_bit_depth().unwrap();
-            let vspipe_args = input.as_vspipe_args_vec()?;
->>>>>>> 8aae4c51
-
+        bit_depth = clip_info.format_info.as_bit_depth().unwrap();
         let mut vs_decoder = if input.is_vapoursynth() {
             // Must use from_file in order to set the CWD to the
             // directory of the user-provided VapourSynth script
@@ -291,40 +277,23 @@
         };
         vs_decoder.set_variables(input.as_vspipe_args_hashmap()?)?;
 
-        if let Some(height) = sc_downscale_height {
+        let (input_width, input_height) = clip_info.resolution;
+        if sc_downscale_height.is_some_and(|downscale_height| downscale_height < input_height) {
+            let downscale_width = (input_width as f64
+                * (downscale_height as f64 / input_height as f64))
+                .round() as u32;
             // Register a node modifier callback to perform downscaling
             vs_decoder.register_node_modifier(Box::new(move |core, node| {
                 // Node is expected to exist
                 let node = node.ok_or_else(|| DecoderError::VapoursynthInternalError {
                     cause: "No output node".to_string(),
                 })?;
-                let info = node.info();
-                let resolution = {
-                    match info.resolution {
-                        Property::Variable => {
-                            return Err(DecoderError::VariableResolution);
-                        },
-                        Property::Constant(x) => x,
-                    }
-                };
-                let original_width = resolution.width;
-                let original_height = resolution.height;
-
-                if original_height <= height {
-                    // Specified downscale height is less than or equal
-                    // to original height, return the original node unmodified
-                    return Ok(node);
-                }
-
-<<<<<<< HEAD
-                let width = (original_width as f64 * (height as f64 / original_height as f64))
-                    .round() as u32;
 
                 let resized_node = resize_node(
                     core,
                     &node,
-                    Some((width / 2) * 2), // Ensure width is divisible by 2
-                    Some(height as u32),
+                    Some((downscale_width / 2) * 2), // Ensure width is divisible by 2
+                    Some(downscale_height as u32),
                     None,
                     None,
                 )
@@ -343,13 +312,12 @@
     } else {
         // FFmpeg piped into Y4mDecoder
         let path = input.as_path();
-        let input_pix_format = crate::ffmpeg::get_pixel_format(path)
+        let input_pix_format = clip_info
+            .format_info
+            .as_pixel_format()
             .unwrap_or_else(|e| panic!("FFmpeg failed to get pixel format for input video: {e:?}"));
-
         bit_depth = encoder.get_format_bit_depth(sc_pix_format.unwrap_or(input_pix_format))?;
-        let decoder_impl = if filters.is_empty() {
-            DecoderImpl::Ffmpeg(FfmpegDecoder::new(path)?)
-        } else {
+        let decoder_impl = if !filters.is_empty() {
             let stdout = Command::new("ffmpeg")
                 .args(["-r", "1", "-i"])
                 .arg(path)
@@ -360,48 +328,14 @@
                 .stderr(Stdio::null())
                 .spawn()?
                 .stdout
-                .expect("FFmpeg failed to output");
+                .unwrap();
 
             DecoderImpl::Y4m(Y4mDecoder::new(Box::new(stdout) as Box<dyn Read>)?)
+        } else {
+            DecoderImpl::Ffmpeg(FfmpegDecoder::new(path)?)
         };
 
         Decoder::from_decoder_impl(decoder_impl)?
-=======
-                Decoder::from_decoder_impl(DecoderImpl::Y4m(Y4mDecoder::new(Box::new(
-                    command.spawn()?.stdout.unwrap(),
-                )
-                    as Box<dyn Read>)?))
-            } else {
-                Decoder::from_decoder_impl(DecoderImpl::Vapoursynth(VapoursynthDecoder::new(path)?))
-            }
-        },
-        Input::Video {
-            path, ..
-        } => {
-            let input_pix_format = clip_info.format_info.as_pixel_format().unwrap_or_else(|e| {
-                panic!("FFmpeg failed to get pixel format for input video: {e:?}")
-            });
-            bit_depth = encoder.get_format_bit_depth(sc_pix_format.unwrap_or(input_pix_format))?;
-            if !filters.is_empty() {
-                Decoder::from_decoder_impl(DecoderImpl::Y4m(Y4mDecoder::new(Box::new(
-                    Command::new("ffmpeg")
-                        .args(["-r", "1", "-i"])
-                        .arg(path)
-                        .args(filters.as_ref())
-                        .args(["-f", "yuv4mpegpipe", "-strict", "-1", "-"])
-                        .stdin(Stdio::null())
-                        .stdout(Stdio::piped())
-                        .stderr(Stdio::null())
-                        .spawn()?
-                        .stdout
-                        .unwrap(),
-                )
-                    as Box<dyn Read>)?))
-            } else {
-                Decoder::from_decoder_impl(DecoderImpl::Ffmpeg(FfmpegDecoder::new(path)?))
-            }
-        },
->>>>>>> 8aae4c51
     };
 
     Ok((decoder?, bit_depth))
