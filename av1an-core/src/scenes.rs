#[cfg(test)]
mod tests;

use std::{
    collections::HashMap,
<<<<<<< HEAD
    fs::File,
=======
    fs::{read_to_string, File},
>>>>>>> 8aae4c51
    io::Write,
    path::{Path, PathBuf},
    process::{exit, Command},
    str::FromStr,
    sync::atomic,
};

use anyhow::{anyhow, bail, Context, Result};
use itertools::Itertools;
use nom::{
    branch::alt,
    bytes::complete::{tag, take_till, take_while},
    character::complete::{char, digit1, space1},
    combinator::{map, map_res, opt, recognize, rest},
    multi::{many1, separated_list0},
    sequence::{preceded, tuple},
};
use serde::{Deserialize, Serialize};
use tracing::{info, warn};

use crate::{
    get_done,
    parse::valid_params,
    scene_detect::av_scenechange_detect,
    settings::{invalid_params, suggest_fix},
    split::extra_splits,
    EncodeArgs,
    Encoder,
<<<<<<< HEAD
=======
    Input,
>>>>>>> 8aae4c51
    SplitMethod,
};

#[derive(Deserialize, Serialize, Debug, Clone)]
pub struct Scene {
    pub start_frame:    usize,
    // Reminding again that end_frame is *exclusive*
    pub end_frame:      usize,
    pub zone_overrides: Option<ZoneOptions>,
}

#[derive(Deserialize, Serialize, Debug, Clone)]
pub struct ZoneOptions {
    pub encoder:             Encoder,
    pub passes:              u8,
    pub video_params:        Vec<String>,
    pub photon_noise:        Option<u8>,
    pub photon_noise_height: Option<u32>,
    pub photon_noise_width:  Option<u32>,
    pub chroma_noise:        bool,
    pub extra_splits_len:    Option<usize>,
    pub min_scene_len:       usize,
}

impl Scene {
    pub fn parse_from_zone(input: &str, args: &EncodeArgs, frames: usize) -> Result<Self> {
        let (_, (start, _, end, _, encoder, reset, zone_args)): (
            _,
            (usize, _, usize, _, Encoder, bool, &str),
        ) = tuple::<_, _, nom::error::Error<&str>, _>((
            map_res(digit1, str::parse),
            many1(char(' ')),
            map_res(alt((tag("-1"), digit1)), |res: &str| {
                if res == "-1" {
                    Ok(frames)
                } else {
                    res.parse::<usize>()
                }
            }),
            many1(char(' ')),
            map_res(
                alt((
                    tag("aom"),
                    tag("rav1e"),
                    tag("x264"),
                    tag("x265"),
                    tag("vpx"),
                    tag("svt-av1"),
                )),
                Encoder::from_str,
            ),
            map(
                opt(preceded(many1(char(' ')), tag("reset"))),
                |res: Option<&str>| res.is_some(),
            ),
            map(
                opt(preceded(many1(char(' ')), rest)),
                |res: Option<&str>| res.unwrap_or_default().trim(),
            ),
        ))(input)
        .map_err(|e| anyhow!("Invalid zone file syntax: {}", e))?;
        if start >= end {
            bail!("Start frame must be earlier than the end frame");
        }
        if start >= frames || end > frames {
            bail!("Start and end frames must not be past the end of the video");
        }
        if encoder.format() != args.encoder.format() {
            bail!(
                "Zone specifies using {}, but this cannot be used in the same file as {}",
                encoder,
                args.encoder,
            );
        }
        if encoder != args.encoder {
            if encoder.get_format_bit_depth(args.output_pix_format.format).is_err() {
                bail!(
                    "Output pixel format {:?} is not supported by {} (used in zones file)",
                    args.output_pix_format.format,
                    encoder
                );
            }
            if !reset {
                bail!(
                    "Zone includes encoder change but previous args were kept. You probably meant \
                     to specify \"reset\"."
                );
            }
        }

        // Inherit from encode args or reset to defaults
        let mut video_params = if reset {
            Vec::new()
        } else {
            args.video_params.clone()
        };
        let mut passes = if reset {
            encoder.get_default_pass()
        } else {
            args.passes
        };
        let mut photon_noise = if reset { None } else { args.photon_noise };
        let mut photon_noise_height = if reset {
            None
        } else {
            args.photon_noise_size.1
        };
        let mut photon_noise_width = if reset {
            None
        } else {
            args.photon_noise_size.0
        };
        let mut chroma_noise = if reset { false } else { args.chroma_noise };
        let mut extra_splits_len = args.extra_splits_len;
        let mut min_scene_len = args.min_scene_len;

        // Parse overrides
        let zone_args: (&str, Vec<(&str, Option<&str>)>) =
            separated_list0::<_, _, _, nom::error::Error<&str>, _, _>(
                space1,
                tuple((
                    recognize(tuple((
                        alt((tag("--"), tag("-"))),
                        take_till(|c| c == '=' || c == ' '),
                    ))),
                    opt(preceded(alt((space1, tag("="))), take_while(|c| c != ' '))),
                )),
            )(zone_args)
            .map_err(|e| anyhow!("Invalid zone file syntax: {}", e))?;
        let mut zone_args = zone_args.1.into_iter().collect::<HashMap<_, _>>();
        if let Some(zone_passes) = zone_args.remove("--passes") {
            passes = zone_passes.unwrap().parse().unwrap();
        } else if [Encoder::aom, Encoder::vpx].contains(&encoder) && zone_args.contains_key("--rt")
        {
            passes = 1;
        }
        if let Some(zone_photon_noise) = zone_args.remove("--photon-noise") {
            photon_noise = Some(zone_photon_noise.unwrap().parse().unwrap());
        }
        if let Some(zone_photon_noise_height) = zone_args.remove("--photon-noise-height") {
            photon_noise_height = Some(zone_photon_noise_height.unwrap().parse().unwrap());
        }
        if let Some(zone_photon_noise_width) = zone_args.remove("--photon-noise-width") {
            photon_noise_width = Some(zone_photon_noise_width.unwrap().parse().unwrap());
        }
        if let Some(zone_chroma_noise) = zone_args.remove("--chroma-noise") {
            chroma_noise = zone_chroma_noise.unwrap().parse().unwrap();
        }
        if let Some(zone_xs) = zone_args.remove("-x").or_else(|| zone_args.remove("--extra-split"))
        {
            extra_splits_len = Some(zone_xs.unwrap().parse().unwrap());
        }
        if let Some(zone_min_scene_len) = zone_args.remove("--min-scene-len") {
            min_scene_len = zone_min_scene_len.unwrap().parse().unwrap();
        }
        let raw_zone_args = if [Encoder::aom, Encoder::vpx].contains(&encoder) {
            zone_args
                .into_iter()
                .map(|(key, value)| {
                    value.map_or_else(|| key.to_string(), |value| format!("{key}={value}"))
                })
                .collect::<Vec<String>>()
        } else {
            zone_args
                .keys()
                .map(|&k| Some(k.to_string()))
                .interleave(zone_args.values().map(|v| v.map(std::string::ToString::to_string)))
                .flatten()
                .collect::<Vec<String>>()
        };

        if !args.force {
            let help_text = {
                let [cmd, arg] = encoder.help_command();
                String::from_utf8(Command::new(cmd).arg(arg).output().unwrap().stdout).unwrap()
            };
            let valid_params = valid_params(&help_text, encoder);
            let interleaved_args: Vec<&str> = raw_zone_args
                .iter()
                .filter_map(|param| {
                    if param.starts_with('-') && [Encoder::aom, Encoder::vpx].contains(&encoder) {
                        // These encoders require args to be passed using an equal sign,
                        // e.g. `--cq-level=30`
                        param.split('=').next()
                    } else {
                        // The other encoders use a space, so we don't need to do extra splitting,
                        // e.g. `--crf 30`
                        None
                    }
                })
                .collect();
            let invalid_params = invalid_params(&interleaved_args, &valid_params);

            for wrong_param in &invalid_params {
                eprintln!("'{wrong_param}' isn't a valid parameter for {encoder}");
                if let Some(suggestion) = suggest_fix(wrong_param, &valid_params) {
                    eprintln!("\tDid you mean '{suggestion}'?");
                }
            }

            if !invalid_params.is_empty() {
                println!("\nTo continue anyway, run av1an with '--force'");
                exit(1);
            }
        }

        for arg in raw_zone_args {
            if arg.starts_with("--")
                || (arg.starts_with('-') && arg.chars().nth(1).is_some_and(char::is_alphabetic))
            {
                let key = arg.split_once('=').map_or(arg.as_str(), |split| split.0);
                if let Some(pos) = video_params
                    .iter()
                    .position(|param| param == key || param.starts_with(&format!("{key}=")))
                {
                    video_params.remove(pos);
                    if let Some(next) = video_params.get(pos) {
                        if !([Encoder::aom, Encoder::vpx].contains(&encoder)
                            || next.starts_with("--")
                            || (next.starts_with('-')
                                && next.chars().nth(1).is_some_and(char::is_alphabetic)))
                        {
                            video_params.remove(pos);
                        }
                    }
                }
            }
            video_params.push(arg);
        }

        Ok(Self {
            start_frame:    start,
            end_frame:      end,
            zone_overrides: Some(ZoneOptions {
                encoder,
                passes,
                video_params,
                photon_noise,
                photon_noise_height,
                photon_noise_width,
                chroma_noise,
                extra_splits_len,
                min_scene_len,
            }),
        })
    }
}

/// This struct is responsible for choosing and building a list of video chunks.
/// It is responsible for managing both scene detection and extra splits.
#[derive(Debug)]
pub struct SceneFactory {
    data: ScenesData,
}

/// A serializable data struct containing scenecut data
#[derive(Debug, Clone, Serialize, Deserialize)]
pub struct ScenesData {
    frames:       usize,
    scenes:       Option<Vec<Scene>>,
    split_scenes: Option<Vec<Scene>>,
}

impl SceneFactory {
    /// Return a new, empty factory for computing scenes and chunks.
    pub fn new() -> Self {
        Self {
            data: ScenesData {
                frames:       0,
                scenes:       None,
                split_scenes: None,
            },
        }
    }

    /// This loads a list of scenes from a JSON file and returns a factory with
    /// the scenes data.
    pub fn from_scenes_file<P: AsRef<Path>>(scene_path: &P) -> anyhow::Result<Self> {
        let file = File::open(scene_path)?;
        let data: ScenesData = serde_json::from_reader(file).with_context(|| {
            format!(
                "Failed to parse scenes file {:?}, this likely means that the scenes file is \
                 corrupted",
                scene_path.as_ref()
            )
        })?;
        get_done().frames.store(data.frames, atomic::Ordering::SeqCst);

        Ok(Self {
            data,
        })
    }

    /// Retrieve the pre-extra-split scenes data
    #[allow(dead_code)]
    pub fn get_scenecuts(&self) -> anyhow::Result<&[Scene]> {
        if self.data.scenes.is_none() {
            bail!("compute_scenes must be called first");
        }

        Ok(self.data.scenes.as_deref().expect("scenes exist"))
    }

    /// Retrieve the post-extra-split scenes data
    pub fn get_split_scenes(&self) -> anyhow::Result<&[Scene]> {
        if self.data.split_scenes.is_none() {
            bail!("compute_scenes must be called first");
        }

        Ok(self.data.split_scenes.as_deref().expect("split_scenes exist"))
    }

    pub fn get_frame_count(&self) -> usize {
        self.data.frames
    }

    /// Write the scenes data to the specified file as JSON
    pub fn write_scenes_to_file<P: AsRef<Path>>(&mut self, scene_path: P) -> anyhow::Result<()> {
        if self.data.scenes.is_none() {
            bail!("compute_scenes must be called first");
        }

        let json = serde_json::to_string(&self.data).expect("serialize should not fail");

        let mut file = File::create(scene_path)?;
        file.write_all(json.as_bytes())?;

        Ok(())
    }

    /// This runs scene detection and populates a list of scenes into the
    /// factory. This function must be called before getting the list of scenes
    /// or writing to the file.
    pub fn compute_scenes(
        &mut self,
        args: &EncodeArgs,
        vs_script: &Option<PathBuf>,
<<<<<<< HEAD
=======
        vs_scd_script: &Option<PathBuf>,
>>>>>>> 8aae4c51
        zones: &[Scene],
    ) -> anyhow::Result<()> {
        // We should only be calling this when scenes haven't been created yet
        debug_assert!(self.data.scenes.is_none());

<<<<<<< HEAD
        let frames = args.input.frames(vs_script.clone())?;

        let (mut scenes, frames) = match args.split_method {
            SplitMethod::AvScenechange => av_scenechange_detect(
                &args.input,
=======
        let frames = args.input.clip_info(vs_script.clone())?.num_frames;

        // Create a new input with the generated VapourSynth script for Scene Detection
        let input = vs_scd_script.as_ref().map_or_else(
            || args.input.clone(),
            |vs_script| Input::VapourSynth {
                path:        vs_script.clone(),
                vspipe_args: Vec::new(),
                script_text: read_to_string(vs_script).unwrap(),
            },
        );

        let (mut scenes, frames) = match args.split_method {
            SplitMethod::AvScenechange => av_scenechange_detect(
                &input,
>>>>>>> 8aae4c51
                args.encoder,
                frames,
                args.min_scene_len,
                args.verbosity,
                args.scaler.as_str(),
                args.sc_pix_format,
                args.sc_method,
                args.sc_downscale_height,
                zones,
            )?,
            SplitMethod::None => {
                let mut scenes = Vec::with_capacity(2 * zones.len() + 1);
                let mut frames_processed = 0;
                for zone in zones {
                    let end_frame = zone.end_frame;

                    if end_frame > frames_processed {
                        scenes.push(Scene {
                            start_frame:    frames_processed,
                            end_frame:      zone.start_frame,
                            zone_overrides: None,
                        });
                    }

                    scenes.push(zone.clone());

                    frames_processed += end_frame;
                }
                if frames > frames_processed {
                    scenes.push(Scene {
                        start_frame:    frames_processed,
                        end_frame:      frames,
                        zone_overrides: None,
                    });
                }
<<<<<<< HEAD
                (scenes, args.input.frames(vs_script.clone())?)
=======
                (scenes, frames)
>>>>>>> 8aae4c51
            },
        };

        self.data.frames = frames;
        get_done().frames.store(frames, atomic::Ordering::SeqCst);

        // Add forced keyframes
        for kf in &args.force_keyframes {
            if let Some((scene_pos, s)) =
                scenes.iter_mut().find_position(|s| (s.start_frame..s.end_frame).contains(kf))
            {
                if *kf == s.start_frame {
                    // Already a keyframe
                    continue;
                }
                // Split this scene into two scenes at the requested keyframe
                let mut new = s.clone();
                s.end_frame = *kf;
                new.start_frame = *kf;
                scenes.insert(scene_pos + 1, new);
            } else {
                warn!(
                    "scene {kf} was requested as a forced keyframe but video has {frames} frames, \
                     ignoring"
                );
            }
        }

        let scenes_before = scenes.len();
        self.data.scenes = Some(scenes);

        if let Some(split_len @ 1..) = args.extra_splits_len {
            self.data.split_scenes = Some(extra_splits(
                self.data.scenes.as_deref().unwrap(),
                frames,
                split_len,
            ));
            let scenes_after = self.data.split_scenes.as_ref().unwrap().len();
            info!(
                "scenecut: found {scenes_before} scene(s) [with extra_splits ({split_len} \
                 frames): {scenes_after} scene(s)]"
            );
        } else {
<<<<<<< HEAD
=======
            self.data.split_scenes = self.data.scenes.clone();
>>>>>>> 8aae4c51
            info!("scenecut: found {scenes_before} scene(s)");
        }

        Ok(())
    }
}<|MERGE_RESOLUTION|>--- conflicted
+++ resolved
@@ -3,11 +3,7 @@
 
 use std::{
     collections::HashMap,
-<<<<<<< HEAD
-    fs::File,
-=======
     fs::{read_to_string, File},
->>>>>>> 8aae4c51
     io::Write,
     path::{Path, PathBuf},
     process::{exit, Command},
@@ -36,10 +32,7 @@
     split::extra_splits,
     EncodeArgs,
     Encoder,
-<<<<<<< HEAD
-=======
     Input,
->>>>>>> 8aae4c51
     SplitMethod,
 };
 
@@ -373,42 +366,15 @@
     /// This runs scene detection and populates a list of scenes into the
     /// factory. This function must be called before getting the list of scenes
     /// or writing to the file.
-    pub fn compute_scenes(
-        &mut self,
-        args: &EncodeArgs,
-        vs_script: &Option<PathBuf>,
-<<<<<<< HEAD
-=======
-        vs_scd_script: &Option<PathBuf>,
->>>>>>> 8aae4c51
-        zones: &[Scene],
-    ) -> anyhow::Result<()> {
+    pub fn compute_scenes(&mut self, args: &EncodeArgs, zones: &[Scene]) -> anyhow::Result<()> {
         // We should only be calling this when scenes haven't been created yet
         debug_assert!(self.data.scenes.is_none());
 
-<<<<<<< HEAD
-        let frames = args.input.frames(vs_script.clone())?;
+        let frames = args.input.clip_info()?.num_frames;
 
         let (mut scenes, frames) = match args.split_method {
             SplitMethod::AvScenechange => av_scenechange_detect(
                 &args.input,
-=======
-        let frames = args.input.clip_info(vs_script.clone())?.num_frames;
-
-        // Create a new input with the generated VapourSynth script for Scene Detection
-        let input = vs_scd_script.as_ref().map_or_else(
-            || args.input.clone(),
-            |vs_script| Input::VapourSynth {
-                path:        vs_script.clone(),
-                vspipe_args: Vec::new(),
-                script_text: read_to_string(vs_script).unwrap(),
-            },
-        );
-
-        let (mut scenes, frames) = match args.split_method {
-            SplitMethod::AvScenechange => av_scenechange_detect(
-                &input,
->>>>>>> 8aae4c51
                 args.encoder,
                 frames,
                 args.min_scene_len,
@@ -444,11 +410,7 @@
                         zone_overrides: None,
                     });
                 }
-<<<<<<< HEAD
-                (scenes, args.input.frames(vs_script.clone())?)
-=======
                 (scenes, frames)
->>>>>>> 8aae4c51
             },
         };
 
@@ -492,10 +454,7 @@
                  frames): {scenes_after} scene(s)]"
             );
         } else {
-<<<<<<< HEAD
-=======
             self.data.split_scenes = self.data.scenes.clone();
->>>>>>> 8aae4c51
             info!("scenecut: found {scenes_before} scene(s)");
         }
 
