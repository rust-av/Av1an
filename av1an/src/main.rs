use std::{
    fmt::Write as FmtWrite,
    io::{self, Write as IoWrite},
    panic,
    path::{Path, PathBuf},
    process::{self, exit},
    thread::available_parallelism,
};

use anyhow::{anyhow, bail, ensure, Context};
use av1an_core::{
    ffmpeg::FFPixelFormat,
    hash_path,
    into_vec,
    read_in_dir,
    vapoursynth::{get_vapoursynth_plugins, VSZipVersion},
    Av1anContext,
    ChunkMethod,
    ChunkOrdering,
    ConcatMethod,
    EncodeArgs,
    Encoder,
    Input,
    InputPixelFormat,
    InterpolationMethod,
    PixelFormat,
    ScenecutMethod,
    SplitMethod,
    TargetMetric,
    TargetQuality,
    Verbosity,
    VmafFeature,
};
use clap::{value_parser, CommandFactory, Parser};
use clap_complete::generate;
use num_traits::cast::ToPrimitive;
use once_cell::sync::OnceCell;
use path_abs::{PathAbs, PathInfo};
use tracing::{instrument, level_filters::LevelFilter, warn};

use crate::logging::{init_logging, DEFAULT_LOG_LEVEL};

mod logging;

fn main() -> anyhow::Result<()> {
    let orig_hook = panic::take_hook();
    // Catch panics in child threads
    panic::set_hook(Box::new(move |panic_info| {
        orig_hook(panic_info);
        process::exit(1);
    }));
    run()
}

// needs to be static, runtime allocated string to avoid evil hacks to
// concatenate non-trivial strings at compile-time
fn version() -> &'static str {
    fn get_vs_info() -> String {
        let vapoursynth_plugins = get_vapoursynth_plugins()
            .map_err(|e| warn!("Failed to detect VapourSynth plugins: {}", e))
            .ok();
        vapoursynth_plugins.map_or_else(
            || {
                "\
* VapourSynth: Not Found"
                    .to_string()
            },
            |plugins| {
                let isfound = |found: bool| if found { "Found" } else { "Not found" };
                format!(
                    "\
* VapourSynth Plugins
  systems.innocent.lsmas : {}
  com.vapoursynth.ffms2  : {}
  com.vapoursynth.dgdecodenv : {}
  com.vapoursynth.bestsource : {}
  com.julek.plugin : {}
  com.julek.vszip : {}
  com.lumen.vship : {}",
                    isfound(plugins.lsmash),
                    isfound(plugins.ffms2),
                    isfound(plugins.dgdecnv),
                    isfound(plugins.bestsource),
                    isfound(plugins.julek),
                    isfound(plugins.vszip != VSZipVersion::None),
                    isfound(plugins.vship)
                )
            },
        )
    }

    fn get_encoder_info() -> String {
        format!(
            "\
* Available Encoders
  aomenc  : {}
  SVT-AV1 : {}
  rav1e   : {}
  x264    : {}
  x265    : {}
  vpxenc  : {}",
            Encoder::aom.version_text().as_deref().unwrap_or("Not found"),
            Encoder::svt_av1.version_text().as_deref().unwrap_or("Not found"),
            Encoder::rav1e.version_text().as_deref().unwrap_or("Not found"),
            Encoder::x264.version_text().as_deref().unwrap_or("Not found"),
            Encoder::x265.version_text().as_deref().unwrap_or("Not found"),
            Encoder::vpx.version_text().as_deref().unwrap_or("Not found")
        )
    }

    static INSTANCE: OnceCell<String> = OnceCell::new();
    INSTANCE.get_or_init(|| {
        match (
            option_env!("VERGEN_GIT_SHA"),
            option_env!("VERGEN_CARGO_DEBUG"),
            option_env!("VERGEN_RUSTC_SEMVER"),
            option_env!("VERGEN_RUSTC_LLVM_VERSION"),
            option_env!("VERGEN_CARGO_TARGET_TRIPLE"),
            option_env!("VERGEN_GIT_COMMIT_DATE"),
        ) {
            (
                Some(git_hash),
                Some(cargo_debug),
                Some(rustc_ver),
                Some(llvm_ver),
                Some(target_triple),
                Some(commit_date),
            ) => {
                format!(
                    "{}-unstable (rev {}) ({})

* Compiler
  rustc {} (LLVM {})

* Target Triple
  {}

* Date Info
  Commit Date:  {}

{}

{}",
                    env!("CARGO_PKG_VERSION"),
                    git_hash,
                    if cargo_debug.parse::<bool>().unwrap() {
                        "Debug"
                    } else {
                        "Release"
                    },
                    rustc_ver,
                    llvm_ver,
                    target_triple,
                    commit_date,
                    get_vs_info(),
                    get_encoder_info()
                )
            },
            _ => format!(
                "\
{}

{}

{}",
                // only include the semver on a release (when git information isn't available)
                env!("CARGO_PKG_VERSION"),
                get_vs_info(),
                get_encoder_info()
            ),
        }
    })
}

/// Cross-platform command-line AV1 / VP9 / HEVC / H264 encoding framework with
/// per-scene quality encoding
#[derive(Parser, Debug)]
#[clap(name = "av1an", version = version())]
pub struct CliOpts {
    /// Input file to encode
    ///
    /// Can be a video or VapourSynth (.py, .vpy) script.
    #[clap(short, required = true)]
    pub input: Vec<PathBuf>,

    /// Input proxy file for Scene Detection and Target Quality
    ///
    /// Can be a video or VapourSynth (.py, .vpy) script.
    ///
    /// The proxy should be an input that decodes or computes a simpler
    /// approximation of the input. It must have the same number of frames as
    /// the input.
    #[clap(long)]
    pub proxy: Vec<PathBuf>,

    /// Video output file
    #[clap(short)]
    pub output_file: Option<PathBuf>,

    /// Temporary directory to use
    ///
    /// If not specified, the temporary directory name is a hash of the input
    /// file name.
    #[clap(long)]
    pub temp: Option<PathBuf>,

    /// Disable printing progress to the terminal
    #[clap(short, long, conflicts_with = "verbose")]
    pub quiet: bool,

    /// Print extra progress info and stats to terminal
    #[clap(long)]
    pub verbose: bool,

    /// Log file location under ./logs [default: ./logs/av1an.log]
    ///
    /// Must be a relative path. Prepending with ./logs is optional.
    #[clap(short, long)]
    pub log_file: Option<String>,

    /// Set log level for log file (does not affect command-line log level)
    ///
    /// error: Designates very serious errors.
    ///
    /// warn: Designates hazardous situations.
    ///
    /// info: Designates useful information.
    ///
    /// debug: Designates lower priority information.
    ///
    /// trace: Designates very low priority, often extremely verbose,
    /// information. Includes rav1e scenechange decision info.
    #[clap(long, default_value_t = DEFAULT_LOG_LEVEL, ignore_case = true)]
    // "off" is also an allowed value for LevelFilter but we just disable the user from setting it
    pub log_level: LevelFilter,

    /// Generate shell completions for the specified shell and exit
    #[clap(long, conflicts_with = "input", value_name = "SHELL")]
    pub completions: Option<clap_complete::Shell>,

    /// Resume previous session from temporary directory
    #[clap(short, long)]
    pub resume: bool,

    /// Do not delete the temporary folder after encoding has finished
    #[clap(short, long)]
    pub keep: bool,

    /// Do not check if the encoder arguments specified by -v/--video-params are
    /// valid.
    #[clap(long)]
    pub force: bool,

    /// Do not include Av1an's default set of encoder parameters.
    #[clap(long)]
    pub no_defaults: bool,

    /// Overwrite output file, without confirmation
    #[clap(short = 'y')]
    pub overwrite: bool,

    /// Never overwrite output file, without confirmation
    #[clap(short = 'n', conflicts_with = "overwrite")]
    pub never_overwrite: bool,

    /// Maximum number of chunk restarts for an encode
    #[clap(long, default_value_t = 3, value_parser = value_parser!(u32).range(1..))]
    pub max_tries: u32,

    /// Number of workers to spawn [0 = automatic]
    #[clap(short, long, default_value_t = 0)]
    pub workers: usize,

    /// Pin each worker to a specific set of threads of this size (disabled by
    /// default)
    ///
    /// This is currently only supported on Linux and Windows, and does nothing
    /// on unsupported platforms. Leaving this option unspecified allows the
    /// OS to schedule all processes spawned.
    #[clap(long)]
    pub set_thread_affinity: Option<usize>,

    /// Scaler used for scene detection (if --sc-downscale-height XXXX is used)
    /// and VMAF calculation
    ///
    /// Valid scalers are based on the scalers available in ffmpeg, including
    /// lanczos[1-9] with [1-9] defining the width of the lanczos scaler.
    #[clap(long, default_value = "bicubic")]
    pub scaler: String,

    /// Pass python argument(s) to the script environment
    /// --vspipe-args "message=fluffy kittens" "head=empty"
    #[clap(long, num_args(0..))]
    pub vspipe_args: Vec<String>,

    /// File location for scenes
    #[clap(short, long, help_heading = "Scene Detection")]
    pub scenes: Option<PathBuf>,

    /// Run the scene detection only before exiting
    ///
    /// Requires a scene file with --scenes.
    #[clap(long, requires("scenes"), help_heading = "Scene Detection")]
    pub sc_only: bool,

    /// Method used to determine chunk boundaries
    ///
    /// "av-scenechange" uses an algorithm to analyze which frames of the video
    /// are the start of new scenes, while "none" disables scene detection
    /// entirely (and only relies on -x/--extra-split to
    /// add extra scenecuts).
    #[clap(long, default_value_t = SplitMethod::AvScenechange, help_heading = "Scene Detection")]
    pub split_method: SplitMethod,

    /// Scene detection algorithm to use for av-scenechange
    ///
    /// Standard: Most accurate, still reasonably fast. Uses a cost-based
    /// algorithm to determine keyframes.
    ///
    /// Fast: Very fast, but less accurate. Determines keyframes based on the
    /// raw difference between pixels.
    #[clap(long, default_value_t = ScenecutMethod::Standard, help_heading = "Scene Detection")]
    pub sc_method: ScenecutMethod,

    /// Optional downscaling for scene detection
    ///
    /// Specify as the desired maximum height to scale to (e.g. "720" to
    /// downscale to 720p — this will leave lower resolution content
    /// untouched). Downscaling improves scene detection speed but lowers
    /// accuracy, especially when scaling to very low resolutions.
    ///
    /// By default, no downscaling is performed.
    #[clap(long, help_heading = "Scene Detection")]
    pub sc_downscale_height: Option<usize>,

    /// Perform scene detection with this pixel format
    #[clap(long, help_heading = "Scene Detection")]
    pub sc_pix_format: Option<FFPixelFormat>,

    /// Maximum scene length
    ///
    /// When a scenecut is found whose distance to the previous scenecut is
    /// greater than the value specified by this option, one or more extra
    /// splits (scenecuts) are added. Set this option to 0 to disable adding
    /// extra splits.
    #[clap(short = 'x', long, help_heading = "Scene Detection")]
    pub extra_split: Option<usize>,

    /// Maximum scene length, in seconds
    ///
    /// If both frames and seconds are specified, then the number of frames will
    /// take priority.
    #[clap(long, default_value_t = 10.0, help_heading = "Scene Detection")]
    pub extra_split_sec: f64,

    /// Minimum number of frames for a scenecut
    #[clap(long, default_value_t = 24, help_heading = "Scene Detection")]
    pub min_scene_len: usize,

    /// Comma-separated list of frames to force as keyframes
    ///
    /// Can be useful for improving seeking with chapters, etc.
    /// Frame 0 will always be a keyframe and does not need to be specified
    /// here.
    #[clap(long, help_heading = "Scene Detection")]
    pub force_keyframes: Option<String>,

    /// Video encoder to use
    #[clap(short, long, default_value_t = Encoder::aom, help_heading = "Encoding")]
    pub encoder: Encoder,

    /// Parameters for video encoder
    ///
    /// These parameters are for the encoder binary directly, so the ffmpeg
    /// syntax cannot be used. For example, CRF is specified in ffmpeg via
    /// "-crf <CRF>", but the x264 binary takes this value with double
    /// dashes, as in "--crf <CRF>". See the --help output of each encoder for
    /// a list of valid options. This list of parameters will be merged into
    /// Av1an's default set of encoder parameters.
    #[clap(short, long, allow_hyphen_values = true, help_heading = "Encoding")]
    pub video_params: Option<String>,

    /// Number of encoder passes
    ///
    /// Since aom and vpx benefit from two-pass mode even with constant quality
    /// mode (unlike other encoders in which two-pass mode is used for more
    /// accurate VBR rate control), two-pass mode is used by default for
    /// these encoders.
    ///
    /// When using aom or vpx with RT mode (--rt), one-pass mode is always used
    /// regardless of the value specified by this flag (as RT mode in aom
    /// and vpx only supports one-pass encoding).
    #[clap(short, long, value_parser = value_parser!(u8).range(1..=2), help_heading = "Encoding")]
    pub passes: Option<u8>,

    /// Estimate tile count from source
    ///
    /// Worker estimation will consider tile count accordingly.
    #[clap(long, help_heading = "Encoding")]
    pub tile_auto: bool,

    /// FFmpeg filter options
    #[clap(
        short = 'f',
        long = "ffmpeg",
        allow_hyphen_values = true,
        help_heading = "Encoding"
    )]
    pub ffmpeg_filter_args: Option<String>,

    /// Audio encoding parameters (ffmpeg syntax)
    ///
    /// If not specified, "-c:a copy" is used.
    ///
    /// Do not use ffmpeg's -map syntax with this option. Instead, use the colon
    /// syntax with each parameter you specify.
    ///
    /// Subtitles are always copied by default.
    ///
    /// Example to encode all audio tracks with libopus at 128k:
    ///
    /// -a="-c:a libopus -b:a 128k"
    ///
    /// Example to encode the first audio track with libopus at 128k, and the
    /// second audio track with aac at 24k, where only the second track is
    /// downmixed to a single channel:
    ///
    /// -a="-c:a:0 libopus -b:a:0 128k -c:a:1 aac -ac:a:1 1 -b:a:1 24k"
    #[clap(short, long, allow_hyphen_values = true, help_heading = "Encoding")]
    pub audio_params: Option<String>,

    /// Ignore any detected mismatch between scene frame count and encoder frame
    /// count
    #[clap(long, help_heading = "Encoding")]
    pub ignore_frame_mismatch: bool,

    /// Method used for piping exact ranges of frames to the encoder
    ///
    /// Methods that require an external vapoursynth plugin:
    ///
    /// lsmash - Generally the best and most accurate method. Does not require
    /// intermediate files. Errors generally only occur if the input file
    /// itself is broken (for example, if the video bitstream is invalid in some
    /// way, video players usually try to recover from the errors as much as
    /// possible even if it results in visible artifacts, while lsmash will
    /// instead throw an error). Requires the lsmashsource vapoursynth
    /// plugin to be installed.
    ///
    /// ffms2 - Accurate and does not require intermediate files. Can sometimes
    /// have bizarre bugs that are not present in lsmash (that can
    /// cause artifacts in the piped output). Slightly faster than lsmash for
    /// y4m input. Requires the ffms2 vapoursynth plugin to be installed.
    ///
    /// dgdecnv - Very fast, but only decodes AVC, HEVC, MPEG-2, and VC1. Does
    /// not require intermediate files. Requires dgindexnv to be present in
    /// system path, NVIDIA GPU that support CUDA video decoding, and dgdecnv
    /// vapoursynth plugin to be installed.
    ///
    /// bestsource - Very slow but accurate. Linearly decodes input files, very
    /// slow. Does not require intermediate files, requires the BestSource
    /// vapoursynth plugin to be installed.
    ///
    /// Methods that only require ffmpeg:
    ///
    /// hybrid - Uses a combination of segment and select. Usually accurate but
    /// requires intermediate files (which can be large). Avoids
    /// decoding irrelevant frames by seeking to the first keyframe before the
    /// requested frame and decoding only a (usually very small)
    /// number of irrelevant frames until relevant frames are decoded and piped
    /// to the encoder.
    ///
    /// select - Extremely slow, but accurate. Does not require intermediate
    /// files. Decodes from the first frame to the requested frame,
    /// without skipping irrelevant frames (causing quadratic decoding
    /// complexity).
    ///
    /// segment - Create chunks based on keyframes in the source. Not frame
    /// exact, as it can only split on keyframes in the source.
    /// Requires intermediate files (which can be large).
    ///
    /// Default: lsmash (if available), otherwise ffms2 (if available),
    /// otherwise DGDecNV (if available), otherwise bestsource (if available),
    /// otherwise hybrid.
    #[clap(short = 'm', long, help_heading = "Encoding")]
    pub chunk_method: Option<ChunkMethod>,

    /// The order in which av1an will encode chunks
    ///
    /// Available methods:
    ///
    /// long-to-short - The longest chunks will be encoded first. This method
    /// results in the smallest amount of time with idle cores,
    /// as the encode will not be waiting on a very long chunk to finish at the
    /// end of the encode after all other chunks have finished.
    ///
    /// short-to-long - The shortest chunks will be encoded first.
    ///
    /// sequential - The chunks will be encoded in the order they appear in the
    /// video.
    ///
    /// random - The chunks will be encoded in a random order. This will provide
    /// a more accurate estimated filesize sooner in the encode.
    #[clap(long, default_value_t = ChunkOrdering::LongestFirst, help_heading = "Encoding")]
    pub chunk_order: ChunkOrdering,

    /// Generates a photon noise table and applies it using grain synthesis
    /// [strength: 0-64] (disabled by default)
    ///
    /// Photon noise tables are more visually pleasing than the film grain
    /// generated by aomenc, and provide a consistent level of grain
    /// regardless of the level of grain in the source. Strength values
    /// correlate to ISO values, e.g. 1 = ISO 100, and 64 = ISO 6400. This
    /// option currently only supports aomenc and rav1e.
    ///
    /// An encoder's grain synthesis will still work without using this option,
    /// by specifying the correct parameter to the encoder. However, the two
    /// should not be used together, and specifying this option will disable
    /// the encoder's internal grain synthesis.
    #[clap(long, help_heading = "Encoding")]
    pub photon_noise: Option<u8>,

    /// Adds chroma grain synthesis to the grain table generated by
    /// `--photon-noise`. (Default: false)
    #[clap(long, help_heading = "Encoding", requires = "photon_noise")]
    pub chroma_noise: bool,

    /// Manually set the width for the photon noise table.
    #[clap(long, help_heading = "Encoding")]
    pub photon_noise_width: Option<u32>,

    /// Manually set the height for the photon noise table.
    #[clap(long, help_heading = "Encoding")]
    pub photon_noise_height: Option<u32>,

    /// Determines method used for concatenating encoded chunks and audio into
    /// output file
    ///
    /// ffmpeg - Uses ffmpeg for concatenation. Unfortunately, ffmpeg sometimes
    /// produces files with partially broken audio seeking, so mkvmerge
    /// should generally be preferred if available. ffmpeg concatenation
    /// also produces broken files with the --enable-keyframe-filtering=2 option
    /// in aomenc, so it is disabled if that option is used. However, ffmpeg can
    /// mux into formats other than matroska (.mkv), such as WebM. To output
    /// WebM, use a .webm extension in the output file.
    ///
    /// mkvmerge - Generally the best concatenation method (as it does not have
    /// either of the aforementioned issues that ffmpeg has), but can only
    /// produce matroska (.mkv) files. Requires mkvmerge to be installed.
    ///
    /// ivf - Experimental concatenation method implemented in av1an itself to
    /// concatenate to an ivf file (which only supports VP8, VP9, and AV1,
    /// and does not support audio).
    #[clap(short, long, default_value_t = ConcatMethod::MKVMerge, help_heading = "Encoding")]
    pub concat: ConcatMethod,

    /// FFmpeg pixel format
    #[clap(long, default_value = "yuv420p10le", help_heading = "Encoding")]
    pub pix_format: FFPixelFormat,

    /// Path to a file specifying zones within the video with differing encoder
    /// settings.
    ///
    /// The zones file should include one zone per line,
    /// with each arg within a zone space-separated.
    /// No quotes or escaping are needed around the encoder args,
    /// as these are assumed to be the last argument.
    ///
    /// The zone args on each line should be in this order:
    ///
    /// ```
    /// start_frame end_frame encoder reset(opt) video_params
    /// ```
    ///
    /// For example:
    ///
    /// ```
    /// 136 169 aom --photon-noise 4 --cq-level=32
    /// 169 1330 rav1e reset -s 3 -q 42
    /// ```
    ///
    /// Example line 1 will encode frames 136-168 using aomenc
    /// with the argument `--cq-level=32` and enable av1an's `--photon-noise`
    /// option. Note that the end frame number is *exclusive*.
    /// The start and end frame will both be forced to be scenecuts.
    /// Additional scene detection will still be applied within the zones.
    /// `-1` can be used to refer to the last frame in the video.
    ///
    /// The default behavior as shown on line 1 is to preserve
    /// any options passed to `--video-params` or `--photon-noise`
    /// in av1an, and append or overwrite the additional zone settings.
    ///
    /// Example line 2 will encode frames 169-1329 using rav1e.
    /// The `reset` keyword instructs av1an to ignore any settings
    /// which affect the encoder, and use only the parameters from this zone.
    ///
    /// For segments where no zone is specified,
    /// the settings passed to av1an itself will be used.
    ///
    /// The video params which may be specified include any parameters
    /// that are allowed by the encoder, as well as the following av1an options:
    ///
    /// - `-x`/`--extra-split`
    /// - `--min-scene-len`
    /// - `--passes`
    /// - `--photon-noise` (aomenc/rav1e only)
    #[clap(long, help_heading = "Encoding", verbatim_doc_comment)]
    pub zones: Option<PathBuf>,

    /// Plot an SVG of the VMAF for the encode
    ///
    /// This option is independent of --target-quality, i.e. it can be used with
    /// or without it. The SVG plot is created in the same directory as the
    /// output file.
    #[clap(long, help_heading = "VMAF")]
    pub vmaf: bool,

    /// Path to VMAF model (used by --vmaf and --target-quality)
    ///
    /// If not specified, ffmpeg's default is used.
    #[clap(long, help_heading = "VMAF")]
    pub vmaf_path: Option<PathBuf>,

    /// Resolution used for VMAF calculation
    ///
    /// If set to inputres, the output video will be scaled to the resolution of
    /// the input video.
    #[clap(long, default_value = "1920x1080", help_heading = "VMAF")]
    pub vmaf_res: String,

    /// Resolution used for Target Quality metric calculation in the form of
    /// `widthxheight` where width and height are positive integers
    ///
    /// If not specified, the output video will be scaled to the resolution of
    /// the input video.
    #[clap(long, help_heading = "Target Quality")]
    pub probe_res: Option<String>,

    /// Number of threads to use for target quality VMAF calculation
    #[clap(long, help_heading = "VMAF")]
    pub vmaf_threads: Option<usize>,

    /// Filter applied to source at VMAF calcualation
    ///
    /// This option should be specified if the source is cropped, for example.
    #[clap(long, help_heading = "VMAF")]
    pub vmaf_filter: Option<String>,

    /// Target a metric score range for encoding (disabled by default)
    ///
    /// For each chunk, target quality uses an algorithm to find the
    /// quantizer/crf needed to achieve a metric score within the specified
    /// range. Target quality mode is much slower than normal encoding, but
    /// can improve the consistency of quality in some cases.
    ///
    /// The VMAF and SSIMULACRA2 score ranges are 0-100 (where 0 is the worst
    /// quality, and 100 is the best).
    ///
    /// The butteraugli score minimum is 0 as the best quality and increases as
    /// quality decreases towards infinity.
    ///
    /// The XPSNR score minimum is 0 as the worst quality and increases as
    /// quality increases towards infinity.
    ///
    /// Specify as a range: --target-quality 75-85 for VMAF/SSIMULACRA2
    /// or --target-quality 1.0-1.5 for butteraugli metrics.
    /// Floating-point values are allowed for all metrics.
    #[clap(long, help_heading = "Target Quality", value_parser = TargetQuality::parse_target_qp_range)]
    pub target_quality: Option<(f64, f64)>,

    /// Quantizer range bounds for target quality search (disabled by default)
    ///
    /// Specifies the minimum and maximum quantizer/CRF/qp values to use during
    /// target quality search. This constrains the search space and can prevent
    /// the algorithm from using extremely high or low quality settings.
    ///
    /// Specify as a range: --qp-range 10-50
    /// If not specified, encoder defaults are used.
    #[clap(long, help_heading = "Target Quality", value_parser = TargetQuality::parse_qp_range)]
    pub qp_range: Option<(u32, u32)>,

    #[rustfmt::skip]
    /// Interpolation methods for target quality probing
    ///
    /// Controls which interpolation algorithms are used for the 4th and 5th probe rounds during target quality search.
    /// Higher-order interpolation methods can provide more accurate quantizer predictions but may be less stable with noisy data.
    ///
    /// Format: --interp-method <method4>-<method5>
    ///
    /// 4th round methods (3 known points):
    ///   linear    - Simple linear interpolation using the 2 closest points. Fast and stable, good for monotonic data.
    ///   quadratic - Quadratic interpolation using all 3 points. Better curve fitting than linear, moderate accuracy.
    ///   natural   - Natural cubic spline interpolation. Smooth curves with natural boundary conditions. (default)
    ///
    /// 5th round methods (4 known points):
    ///   linear                  - Simple linear interpolation using 2 closest points. Most stable for narrow ranges.
    ///   quadratic               - Quadratic interpolation (Lagrange method) using 3 best points. Good balance of accuracy and stability.
    ///   natural                 - Natural cubic spline interpolation. Smooth curves, good for well-behaved data.
    ///   pchip                   - Piecewise Cubic Hermite Interpolation. Preserves monotonicity, prevents overshooting. (default)
    ///   catmull                 - Catmull-Rom spline interpolation. Smooth curves that pass through all points.
    ///   akima                   - Akima spline interpolation. Reduces oscillations. Beware: Designed for 5 data points originally.
    ///   cubic | cubicpolynomial - Cubic polynomial through all 4 points. High accuracy but can overshoot dramatically.
    ///
    /// Recommendations:
    ///   - For most content:      natural-pchip      - Good balance of accuracy and stability (tested)
    ///   - For difficult content: quadratic-natural  - More conservative, less prone to overshooting
    ///   - For fine-tuning:       linear-linear      - Most predictable behavior, good for testing
    ///
    /// Examples:
    ///   --interp-method natural-pchip      # Default: balanced accuracy and stability
    ///   --interp-method quadratic-akima    # Experimental
    ///   --interp-method linear-catmull     # Simple start, smooth finish
    #[clap(long, help_heading = "Target Quality", value_parser = TargetQuality::parse_interp_method, verbatim_doc_comment)]
    pub interp_method: Option<(InterpolationMethod, InterpolationMethod)>,
    /// The metric used for Target Quality mode
    ///
    /// vmaf - Requires FFmpeg with VMAF enabled.
    ///
    /// ssimulacra2 - Requires Vapoursynth-HIP or VapourSynth-Zig Image Process
    /// plugin. Also requires Chunk method to be set to "lsmash", "ffms2",
    /// "bestsource", or "dgdecnv".
    ///
    /// butteraugli-inf - Uses the Infinite-Norm value of butteraugli with a
    /// target intensity of 203 nits. Requires Vapoursynth-HIP or Julek
    /// plugin. Also requires Chunk method to be set to "lsmash", "ffms2",
    /// "bestsource", or "dgdecnv".
    ///
    /// butteraugli-3  - Uses the 3-Norm value of butteraugli with a target
    /// intensity of 203 nits. Requires Vapoursynth-HIP plugin. Also
    /// requires Chunk method to be set to "lsmash", "ffms2", "bestsource",
    /// or "dgdecnv".
    ///
    /// xpsnr -  Uses the minimum of Y, U, and V. Requires FFmpeg with XPSNR
    /// enabled when Probing Rate is unspecified or set to 1. When Probing Rate
    /// is specified higher than 1, the VapourSynth-Zig Image Process plugin
    /// version R7 or newer is required and the Chunk method must be set to
    /// "lsmash", "ffms2", "bestsource", or "dgdecnv".
    ///
    /// xpsnr-weighted - Uses weighted XPSNR based on this formula: `((4 * Y) +
    /// U + V) / 6`. Requires FFmpeg with XPSNR enabled when Probing Rate is
    /// unspecified or set to 1. When Probing Rate is specified higher than 1,
    /// the VapourSynth-Zig Image Process plugin version R7 or newer is required
    /// and the Chunk method must be set to "lsmash", "ffms2", "bestsource", or
    /// "dgdecnv".
    #[clap(long, default_value_t = TargetMetric::VMAF, help_heading = "Target Quality")]
    pub target_metric: TargetMetric,
    /// Maximum number of probes allowed for target quality
    #[clap(long, default_value_t = 4, help_heading = "Target Quality")]
    pub probes:        u32,

    /// Only use every nth frame for VMAF calculation, while probing.
    ///
    /// WARNING: The resulting VMAF score might differ from if all the frames
    /// were used; usually it should be lower, which means to get the same
    /// quality you must also usually lower the --target-quality. Going higher
    /// than n=4 usually results in unusable scores, so this is disabled.
    #[clap(long, default_value_t = 1, value_parser = clap::value_parser!(u16).range(1..=4), help_heading = "Target Quality")]
    pub probing_rate: u16,

    /// Parameters for video encoder during Target Quality probing
    ///
    /// It is recommended to specify a faster speed/preset/cpu-used and omit
    /// options that reduce probe accuracy such as "--film-grain"
    ///
    /// To use the same parameters as "--video-params", specify "copy"
    ///
    /// These parameters are for the encoder binary directly, so the ffmpeg
    /// syntax cannot be used. For example, CRF is specified in ffmpeg via
    /// "-crf <CRF>", but the x264 binary takes this value with double
    /// dashes, as in "--crf <CRF>". See the --help output of each encoder for
    /// a list of valid options. This list of parameters will be merged into
    /// Av1an's default set of encoder parameters.
    ///
    /// If no parameters are specified, Av1an will use its default set of
    /// encoder parameters
    #[clap(long, allow_hyphen_values = true, help_heading = "Target Quality")]
    pub probe_video_params: Option<String>,

    #[rustfmt::skip]
    /// VMAF calculation features for target quality probing
    ///
    /// Available features:
    ///   default     - Standard VMAF calculation (baseline)
    ///   weighted    - Perceptual weighting using (4Y+1U+1V)/6 formula
    ///   neg         - No Enhancement Gain: isolates compression artifacts by subtracting enhancement gains (e.g., sharpening)
    ///   motionless  - Disable motion compensation (prevents score inflation)
    ///   uhd         - Use 4K optimized VMAF model: Overrides 'DEFAULT' but can be combined with 'NEG'.
    ///
    /// Multiple features can be combined:
    ///   --probing-vmaf-features weighted neg motionless
    ///   --probing-vmaf-features default motionless
    ///
    /// 'NEG' overrides 'DEFAULT' because it is a different model.
    ///
    #[clap(long, num_args = 0.., value_enum, help_heading = "Target Quality", verbatim_doc_comment)]
    pub probing_vmaf_features: Vec<VmafFeature>,
    #[rustfmt::skip]
    /// Statistical method for calculating target quality from sorted probe
    /// scores
    ///
    /// Available methods:
    ///   auto                       - Automatically choose the best method based on the target metric, the probing speed, and the quantizer
    ///   mean                       - Arithmetic mean (average)
    ///   median                     - Middle value
    ///   harmonic                   - Harmonic mean (emphasizes lower quality scores)
    ///   percentile=<FLOAT>         - Percentile of a specified value. Must be between 0.0 and 100.0
    ///   standard-deviation=<FLOAT> - Standard deviation distance from mean (σ) clamped by the minimum and maximum probe scores
    ///   mode                       - Most common integer-rounded value
    ///   minimum                    - Lowest quality value
    ///   maximum                    - Highest quality value
    ///   root-mean-square           - Root Mean Square (quadratic mean)
    ///
    /// Warning:
    ///   "root-mean-square" should only be used with inverse target metrics such as "butteraugli".
    ///   "harmonic" works as expected when there are no negative scores. Use with caution with target metrics such as "ssimulacra2".
    #[clap(long, default_value_t = String::from("auto"), help_heading = "Target Quality", verbatim_doc_comment)]
    pub probing_stat: String,
}

impl CliOpts {
    #[tracing::instrument(level = "debug")]
    pub fn target_quality_params(
        &self,
        temp_dir: String,
        probe_video_params: Option<Vec<String>>,
        params_copied: bool,
        output_pix_format: FFPixelFormat,
    ) -> anyhow::Result<TargetQuality> {
        let (default_min, default_max) = self.encoder.get_default_cq_range();
        let (min_q, max_q) = if let Some((min, max)) = self.qp_range {
            (min, max)
        } else {
            (default_min as u32, default_max as u32)
        };

<<<<<<< HEAD
        let probing_statistic = TargetQuality::parse_probing_statistic(self.probing_stat.as_str())?;
        let mut probe_res = None;
        if let Some(res) = &self.probe_res {
            let (width, height) = TargetQuality::parse_probe_res(res)
                .map_err(|e| anyhow!("Unrecoverable: Failed to parse probe resolution: {}", e))?;
            probe_res = Some((width, height));
        }

        Ok(TargetQuality {
            vmaf_res: self.vmaf_res.clone(),
            probe_res,
            vmaf_scaler: self.scaler.clone(),
            vmaf_filter: self.vmaf_filter.clone(),
            vmaf_threads: self.vmaf_threads.unwrap_or_else(|| {
                available_parallelism()
                    .expect("Unrecoverable: Failed to get thread count")
                    .get()
            }),
            model: self.vmaf_path.clone(),
            probes: self.probes,
            target: self.target_quality,
            interp_method: self.interp_method,
            min_q,
            max_q,
            metric: self.target_metric,
            encoder: self.encoder,
            pix_format: output_pix_format,
            temp: temp_dir.clone(),
            workers: self.workers,
            video_params: probe_video_params,
            params_copied,
            vspipe_args: self.vspipe_args.clone(),
            probing_rate: self.probing_rate as usize,
            probing_vmaf_features: if self.probing_vmaf_features.is_empty() {
                vec![VmafFeature::Default]
            } else {
                self.probing_vmaf_features.clone()
            },
            probing_statistic,
        })
=======
                let probing_statistic = match self.probing_stat.to_lowercase().as_str() {
                    "auto" => ProbingStatistic {
                        name:  ProbingStatisticName::Automatic,
                        value: None,
                    },
                    "mean" => ProbingStatistic {
                        name:  ProbingStatisticName::Mean,
                        value: None,
                    },
                    "harmonic" => ProbingStatistic {
                        name:  ProbingStatisticName::Harmonic,
                        value: None,
                    },
                    "root-mean-square" => ProbingStatistic {
                        name:  ProbingStatisticName::RootMeanSquare,
                        value: None,
                    },
                    "median" => ProbingStatistic {
                        name:  ProbingStatisticName::Median,
                        value: None,
                    },
                    "mode" => ProbingStatistic {
                        name:  ProbingStatisticName::Mode,
                        value: None,
                    },
                    "minimum" => ProbingStatistic {
                        name:  ProbingStatisticName::Minimum,
                        value: None,
                    },
                    "maximum" => ProbingStatistic {
                        name:  ProbingStatisticName::Maximum,
                        value: None,
                    },
                    probe_statistic if probe_statistic.starts_with("percentile") => {
                        if probe_statistic.matches('=').count() != 1
                            || !probe_statistic.starts_with("percentile=")
                        {
                            return Err(anyhow!(
                                "Probing Statistic percentile must have a value between 0.0 and \
                                 100.0 set using \"=\" (eg. \"--probing-stat percentile=1\")"
                            ));
                        }
                        let value = probe_statistic
                            .split("=")
                            .last()
                            .and_then(|s| s.parse::<f64>().ok())
                            .and_then(|v| (0.0..=100.0).contains(&v).then_some(v))
                            .ok_or_else(|| {
                                anyhow!(
                                    "Probing Statistic percentile must be set to a value between \
                                     0 and 100"
                                )
                            })?;
                        ProbingStatistic {
                            name:  ProbingStatisticName::Percentile,
                            value: Some(value),
                        }
                    },
                    probe_statistic if probe_statistic.starts_with("standard-deviation") => {
                        if probe_statistic.matches('=').count() != 1
                            || !probe_statistic.starts_with("standard-deviation=")
                        {
                            return Err(anyhow!(
                                "Probing Statistic standard deviation must have a positive or \
                                 negative value set using \"=\" (eg. \"--probing-stat \
                                 standard-deviation=-0.25\")"
                            ));
                        }
                        let value = probe_statistic
                            .split('=')
                            .next_back()
                            .and_then(|s| s.parse::<f64>().ok())
                            .ok_or_else(|| {
                                anyhow!(
                                    "Probing Statistic standard deviation must have a value \
                                     appended"
                                )
                            })?;
                        ProbingStatistic {
                            name:  ProbingStatisticName::StandardDeviation,
                            value: Some(value),
                        }
                    },
                    _ => {
                        return Err(anyhow!("Unknown Probing Statistic: {}", self.probing_stat));
                    },
                };

                Ok(TargetQuality {
                    vmaf_res: self.vmaf_res.clone(),
                    probe_res: self.probe_res.clone(),
                    vmaf_scaler: self.scaler.clone(),
                    vmaf_filter: self.vmaf_filter.clone(),
                    vmaf_threads: self.vmaf_threads.unwrap_or_else(|| {
                        available_parallelism()
                            .expect("Unrecoverable: Failed to get thread count")
                            .get()
                    }),
                    model: self.vmaf_path.clone(),
                    probes: self.probes,
                    target: tq,
                    interp_method: self.interp_method,
                    min_q,
                    max_q,
                    metric: self.target_metric,
                    encoder: self.encoder,
                    pix_format: output_pix_format,
                    temp: temp_dir.clone(),
                    workers: self.workers,
                    video_params: video_params.clone(),
                    vspipe_args: self.vspipe_args.clone(),
                    probe_slow: self.probe_slow,
                    probing_speed: self.probing_speed,
                    probing_rate: self.probing_rate as usize,
                    probing_vmaf_features: if self.probing_vmaf_features.is_empty() {
                        vec![VmafFeature::Default]
                    } else {
                        self.probing_vmaf_features.clone()
                    },
                    probing_statistic,
                })
            })
            .transpose()
>>>>>>> 0fcc2a8c
    }
}

fn confirm(prompt: &str) -> io::Result<bool> {
    let mut buf = String::with_capacity(4);
    let mut stdout = io::stdout();
    let stdin = io::stdin();
    loop {
        stdout.write_all(prompt.as_bytes())?;
        stdout.flush()?;
        stdin.read_line(&mut buf)?;

        match buf.as_str().trim() {
            // allows enter to continue
            "y" | "Y" => break Ok(true),
            "n" | "N" | "" => break Ok(false),
            other => {
                println!("Sorry, response {other:?} is not understood.");
                buf.clear();
            },
        }
    }
}

/// Given Folder and File path as inputs
/// Converts them all to file paths
/// Converting only depth 1 of Folder paths
pub(crate) fn resolve_file_paths(path: &Path) -> anyhow::Result<Box<dyn Iterator<Item = PathBuf>>> {
    // TODO: to validate file extensions
    // let valid_media_extensions = ["mkv", "mov", "mp4", "webm", "avi", "qt", "ts",
    // "m2t", "py", "vpy"];

    ensure!(
        path.exists(),
        "Input path {:?} does not exist. Please ensure you typed it properly and it has not been \
         moved.",
        path
    );

    if path.is_dir() {
        Ok(Box::new(read_in_dir(path)?))
    } else {
        Ok(Box::new(std::iter::once(path.to_path_buf())))
    }
}

/// Returns vector of Encode args ready to be fed to encoder
#[tracing::instrument(level = "debug")]
pub fn parse_cli(args: CliOpts) -> anyhow::Result<Vec<EncodeArgs>> {
    let input_paths = &*args.input;
    let proxy_paths = &*args.proxy;

    let mut inputs = Vec::new();
    for path in input_paths {
        inputs.extend(resolve_file_paths(path)?);
    }

    let mut proxies = Vec::new();
    for path in proxy_paths {
        proxies.extend(resolve_file_paths(path)?);
    }

    let mut valid_args: Vec<EncodeArgs> = Vec::with_capacity(inputs.len());

    // Don't hard error, we can proceed if Vapoursynth isn't available
    let vapoursynth_plugins = get_vapoursynth_plugins().ok();

    for (index, input) in inputs.into_iter().enumerate() {
        let temp = args.temp.as_ref().map_or_else(
            || format!(".{}", hash_path(input.as_path())),
            |path| path.to_string_lossy().to_string(),
        );

        let chunk_method = args.chunk_method.unwrap_or_else(|| {
            vapoursynth_plugins.map_or(ChunkMethod::Hybrid, |p| p.best_available_chunk_method())
        });
        let scaler = {
            let mut scaler = args.scaler.clone();
            let mut scaler_ext =
                "+accurate_rnd+full_chroma_int+full_chroma_inp+bitexact".to_string();
            if scaler.starts_with("lanczos") {
                for n in 1..=9 {
                    if scaler.ends_with(&n.to_string()) {
                        write!(&mut scaler_ext, ":param0={}", &n.to_string())
                            .expect("write to string should work");
                        scaler = "lanczos".to_string();
                    }
                }
            }
            scaler.push_str(&scaler_ext);
            scaler
        };

        let input = Input::new(
            input,
            args.vspipe_args.clone(),
            temp.as_str(),
            chunk_method,
            args.sc_downscale_height,
            args.sc_pix_format,
            Some(&scaler),
            false,
        )?;

        // Assumes proxies supplied are the same number as inputs. Otherwise gets the
        // first proxy if available
        let proxy_path = proxies.get(index).or_else(|| proxies.first());
        let proxy = if let Some(path) = proxy_path {
            Some(Input::new(
                path,
                args.vspipe_args.clone(),
                temp.as_str(),
                chunk_method,
                args.sc_downscale_height,
                args.sc_pix_format,
                Some(&scaler),
                true,
            )?)
        } else {
            None
        };

        let verbosity = if args.quiet {
            Verbosity::Quiet
        } else if args.verbose {
            Verbosity::Verbose
        } else {
            Verbosity::Normal
        };

        let video_params = if let Some(args) = args.video_params.as_ref() {
            shlex::split(args).ok_or_else(|| anyhow!("Failed to split video encoder arguments"))?
        } else {
            Vec::new()
        };
        let output_pix_format = PixelFormat {
            format:    args.pix_format,
            bit_depth: args.encoder.get_format_bit_depth(args.pix_format)?,
        };
        let mut copied_params = false;
        let probe_video_params =
            args.probe_video_params.as_ref().and_then(|args| match args.as_str() {
                "copy" => {
                    copied_params = true;
                    Some(video_params.clone())
                },
                _ => shlex::split(args)
                    .ok_or_else(|| anyhow!("Failed to split probe video encoder arguments"))
                    .ok(),
            });

        let target_quality = args.target_quality_params(
            temp.clone(),
            probe_video_params,
            copied_params,
            output_pix_format.format,
        )?;

        // Instantiates VapourSynth cache(s) if applicable
        let clip_info = input.clip_info()?;
        if let Some(proxy) = &proxy {
            proxy.clip_info()?;
        }
        // TODO make an actual constructor for this
        let arg = EncodeArgs {
            ffmpeg_filter_args: if let Some(args) = args.ffmpeg_filter_args.as_ref() {
                shlex::split(args)
                    .ok_or_else(|| anyhow!("Failed to split ffmpeg filter arguments"))?
            } else {
                Vec::new()
            },
            temp: temp.clone(),
            force: args.force,
            no_defaults: args.no_defaults,
            passes: if let Some(passes) = args.passes {
                passes
            } else {
                args.encoder.get_default_pass()
            },
            video_params: video_params.clone(),
            output_file: if let Some(path) = args.output_file.as_ref() {
                let path = PathAbs::new(path)?;

                if let Ok(parent) = path.parent() {
                    ensure!(parent.exists(), "Path to file {:?} is invalid", path);
                } else {
                    bail!("Failed to get parent directory of path: {:?}", path);
                }

                path.to_string_lossy().to_string()
            } else {
                format!(
                    "{}_{}.mkv",
                    input
                        .as_path()
                        .file_stem()
                        .unwrap_or_else(|| input.as_path().as_ref())
                        .to_string_lossy(),
                    args.encoder
                )
            },
            audio_params: if let Some(args) = args.audio_params.as_ref() {
                shlex::split(args)
                    .ok_or_else(|| anyhow!("Failed to split ffmpeg audio encoder arguments"))?
            } else {
                into_vec!["-c:a", "copy"]
            },
            chunk_method,
            chunk_order: args.chunk_order,
            concat: args.concat,
            encoder: args.encoder,
            extra_splits_len: match args.extra_split {
                Some(0) => None,
                Some(x) => Some(x),
                // Make sure it's at least 10 seconds, unless specified by user
                None => {
                    Some((clip_info.frame_rate.to_f64().unwrap() * args.extra_split_sec) as usize)
                },
            },
            photon_noise: args.photon_noise.and_then(|arg| if arg == 0 { None } else { Some(arg) }),
            photon_noise_size: (args.photon_noise_width, args.photon_noise_height),
            chroma_noise: args.chroma_noise,
            sc_pix_format: args.sc_pix_format,
            keep: args.keep,
            max_tries: args.max_tries as usize,
            min_scene_len: args.min_scene_len,
            input_pix_format: {
                match &input {
                    Input::Video {
                        path, ..
                    } if !input.is_vapoursynth_script() => InputPixelFormat::FFmpeg {
                        format: clip_info.format_info.as_pixel_format().with_context(|| {
                            format!(
                                "FFmpeg failed to get pixel format for input video {}",
                                path.display()
                            )
                        })?,
                    },
                    Input::VapourSynth {
                        path, ..
                    }
                    | Input::Video {
                        path, ..
                    } => InputPixelFormat::VapourSynth {
                        bit_depth: clip_info.format_info.as_bit_depth().with_context(|| {
                            format!(
                                "VapourSynth failed to get bit depth for input video {}",
                                path.display()
                            )
                        })?,
                    },
                }
            },
            input,
            proxy,
            output_pix_format,
            resume: args.resume,
            scenes: args.scenes.clone(),
            split_method: args.split_method.clone(),
            sc_method: args.sc_method,
            sc_only: args.sc_only,
            sc_downscale_height: args.sc_downscale_height,
            force_keyframes: parse_comma_separated_numbers(
                args.force_keyframes.as_deref().unwrap_or(""),
            )?,
            target_quality,
            vmaf: args.vmaf,
            vmaf_path: args.vmaf_path.clone(),
            vmaf_res: args.vmaf_res.clone(),
            probe_res: args.probe_res.clone(),
            vmaf_threads: args.vmaf_threads,
            vmaf_filter: args.vmaf_filter.clone(),
            verbosity,
            workers: args.workers,
            tiles: (1, 1), // default value; will be adjusted if tile_auto set
            tile_auto: args.tile_auto,
            set_thread_affinity: args.set_thread_affinity,
            zones: args.zones.clone(),
            scaler,
            ignore_frame_mismatch: args.ignore_frame_mismatch,
            vapoursynth_plugins,
        };

        if !args.overwrite {
            // UGLY: taking first file for output file
            if let Some(path) = args.output_file.as_ref() {
                if path.exists()
                    && (args.never_overwrite
                        || !confirm(&format!(
                            "Output file {} exists. Do you want to overwrite it? [y/N]: ",
                            path.display()
                        ))?)
                {
                    println!("Not overwriting, aborting.");
                    exit(0);
                }
            } else {
                let path: &Path = arg.output_file.as_ref();

                if path.exists()
                    && (args.never_overwrite
                        || !confirm(&format!(
                            "Default output file {} exists. Do you want to overwrite it? [y/N]: ",
                            path.display()
                        ))?)
                {
                    println!("Not overwriting, aborting.");
                    exit(0);
                }
            }
        }

        valid_args.push(arg);
    }

    Ok(valid_args)
}

#[instrument]
pub fn run() -> anyhow::Result<()> {
    let cli_options = CliOpts::parse();

    let completions = cli_options.completions;
    if let Some(shell) = completions {
        generate(shell, &mut CliOpts::command(), "av1an", &mut io::stdout());
        return Ok(());
    }

    let log_file = cli_options.log_file.as_ref().map(PathBuf::from);
    let log_level = cli_options.log_level;
    let verbosity = {
        if cli_options.quiet {
            Verbosity::Quiet
        } else if cli_options.verbose {
            Verbosity::Verbose
        } else {
            Verbosity::Normal
        }
    };

    // Initialize logging before fully parsing CLI options
    init_logging(
        match verbosity {
            Verbosity::Quiet => LevelFilter::WARN,
            Verbosity::Normal => LevelFilter::INFO,
            Verbosity::Verbose => LevelFilter::INFO,
        },
        log_file.as_deref(),
        log_level,
    )?;

    let args = parse_cli(cli_options)?;
    for arg in args {
        Av1anContext::new(arg)?.encode_file()?;
    }

    Ok(())
}

fn parse_comma_separated_numbers(string: &str) -> anyhow::Result<Vec<usize>> {
    let mut result = Vec::new();

    let string = string.trim();
    if string.is_empty() {
        return Ok(result);
    }

    for val in string.split(',') {
        result.push(val.trim().parse()?);
    }
    Ok(result)
}<|MERGE_RESOLUTION|>--- conflicted
+++ resolved
@@ -832,7 +832,6 @@
             (default_min as u32, default_max as u32)
         };
 
-<<<<<<< HEAD
         let probing_statistic = TargetQuality::parse_probing_statistic(self.probing_stat.as_str())?;
         let mut probe_res = None;
         if let Some(res) = &self.probe_res {
@@ -873,131 +872,6 @@
             },
             probing_statistic,
         })
-=======
-                let probing_statistic = match self.probing_stat.to_lowercase().as_str() {
-                    "auto" => ProbingStatistic {
-                        name:  ProbingStatisticName::Automatic,
-                        value: None,
-                    },
-                    "mean" => ProbingStatistic {
-                        name:  ProbingStatisticName::Mean,
-                        value: None,
-                    },
-                    "harmonic" => ProbingStatistic {
-                        name:  ProbingStatisticName::Harmonic,
-                        value: None,
-                    },
-                    "root-mean-square" => ProbingStatistic {
-                        name:  ProbingStatisticName::RootMeanSquare,
-                        value: None,
-                    },
-                    "median" => ProbingStatistic {
-                        name:  ProbingStatisticName::Median,
-                        value: None,
-                    },
-                    "mode" => ProbingStatistic {
-                        name:  ProbingStatisticName::Mode,
-                        value: None,
-                    },
-                    "minimum" => ProbingStatistic {
-                        name:  ProbingStatisticName::Minimum,
-                        value: None,
-                    },
-                    "maximum" => ProbingStatistic {
-                        name:  ProbingStatisticName::Maximum,
-                        value: None,
-                    },
-                    probe_statistic if probe_statistic.starts_with("percentile") => {
-                        if probe_statistic.matches('=').count() != 1
-                            || !probe_statistic.starts_with("percentile=")
-                        {
-                            return Err(anyhow!(
-                                "Probing Statistic percentile must have a value between 0.0 and \
-                                 100.0 set using \"=\" (eg. \"--probing-stat percentile=1\")"
-                            ));
-                        }
-                        let value = probe_statistic
-                            .split("=")
-                            .last()
-                            .and_then(|s| s.parse::<f64>().ok())
-                            .and_then(|v| (0.0..=100.0).contains(&v).then_some(v))
-                            .ok_or_else(|| {
-                                anyhow!(
-                                    "Probing Statistic percentile must be set to a value between \
-                                     0 and 100"
-                                )
-                            })?;
-                        ProbingStatistic {
-                            name:  ProbingStatisticName::Percentile,
-                            value: Some(value),
-                        }
-                    },
-                    probe_statistic if probe_statistic.starts_with("standard-deviation") => {
-                        if probe_statistic.matches('=').count() != 1
-                            || !probe_statistic.starts_with("standard-deviation=")
-                        {
-                            return Err(anyhow!(
-                                "Probing Statistic standard deviation must have a positive or \
-                                 negative value set using \"=\" (eg. \"--probing-stat \
-                                 standard-deviation=-0.25\")"
-                            ));
-                        }
-                        let value = probe_statistic
-                            .split('=')
-                            .next_back()
-                            .and_then(|s| s.parse::<f64>().ok())
-                            .ok_or_else(|| {
-                                anyhow!(
-                                    "Probing Statistic standard deviation must have a value \
-                                     appended"
-                                )
-                            })?;
-                        ProbingStatistic {
-                            name:  ProbingStatisticName::StandardDeviation,
-                            value: Some(value),
-                        }
-                    },
-                    _ => {
-                        return Err(anyhow!("Unknown Probing Statistic: {}", self.probing_stat));
-                    },
-                };
-
-                Ok(TargetQuality {
-                    vmaf_res: self.vmaf_res.clone(),
-                    probe_res: self.probe_res.clone(),
-                    vmaf_scaler: self.scaler.clone(),
-                    vmaf_filter: self.vmaf_filter.clone(),
-                    vmaf_threads: self.vmaf_threads.unwrap_or_else(|| {
-                        available_parallelism()
-                            .expect("Unrecoverable: Failed to get thread count")
-                            .get()
-                    }),
-                    model: self.vmaf_path.clone(),
-                    probes: self.probes,
-                    target: tq,
-                    interp_method: self.interp_method,
-                    min_q,
-                    max_q,
-                    metric: self.target_metric,
-                    encoder: self.encoder,
-                    pix_format: output_pix_format,
-                    temp: temp_dir.clone(),
-                    workers: self.workers,
-                    video_params: video_params.clone(),
-                    vspipe_args: self.vspipe_args.clone(),
-                    probe_slow: self.probe_slow,
-                    probing_speed: self.probing_speed,
-                    probing_rate: self.probing_rate as usize,
-                    probing_vmaf_features: if self.probing_vmaf_features.is_empty() {
-                        vec![VmafFeature::Default]
-                    } else {
-                        self.probing_vmaf_features.clone()
-                    },
-                    probing_statistic,
-                })
-            })
-            .transpose()
->>>>>>> 0fcc2a8c
     }
 }
 
