--- conflicted
+++ resolved
@@ -1065,7 +1065,9 @@
             args.vspipe_args.clone(),
             temp.as_str(),
             chunk_method,
-<<<<<<< HEAD
+            args.sc_downscale_height,
+            args.sc_pix_format,
+            Some(scaler.clone()),
             false,
         )?;
 
@@ -1078,17 +1080,14 @@
                 args.vspipe_args.clone(),
                 temp.as_str(),
                 chunk_method,
+                args.sc_downscale_height,
+                args.sc_pix_format,
+                Some(scaler.clone()),
                 true,
             )?)
         } else {
             None
         };
-=======
-            args.sc_downscale_height,
-            args.sc_pix_format,
-            Some(scaler.clone()),
-        )?;
->>>>>>> 53de8e09
 
         let verbosity = if args.quiet {
             Verbosity::Quiet
@@ -1114,52 +1113,11 @@
             output_pix_format.format,
         )?;
 
-<<<<<<< HEAD
-        let initialize_vs_input = |vs_input: &Input| {
-            // Clip info is cached and reused so the values need to be correct
-            // the first time. The loadscript needs to be generated along with
-            // prerequisite cache/index files and their directories.
-            let (_, cache_file_already_exists) = generate_loadscript_text(
-                &temp,
-                vs_input.as_path(),
-                chunk_method,
-                args.sc_downscale_height,
-                args.sc_pix_format,
-                scaler.clone(),
-                vs_input.is_proxy(),
-            )?;
-            if !cache_file_already_exists {
-                // Getting the clip info will cause VapourSynth to generate the
-                // cache file which may take a long time.
-                info!("Generating VapourSynth cache file");
-            }
-
-            create_vs_file(
-                &temp,
-                vs_input.as_path(),
-                chunk_method,
-                args.sc_downscale_height,
-                args.sc_pix_format,
-                scaler.clone(),
-                vs_input.is_proxy(),
-            )?;
-
-            Ok::<(), anyhow::Error>(())
-        };
-
-        if input.is_video() && input.is_vapoursynth_script() {
-            initialize_vs_input(&input)?;
-        }
+        // Instantiates VapourSynth cache(s) if applicable
+        let clip_info = input.clip_info()?;
         if let Some(proxy) = &proxy {
-            if proxy.is_video() && proxy.is_vapoursynth_script() {
-                initialize_vs_input(proxy)?;
-            }
             proxy.clip_info()?;
         }
-
-=======
->>>>>>> 53de8e09
-        let clip_info = input.clip_info()?;
         // TODO make an actual constructor for this
         let arg = EncodeArgs {
             ffmpeg_filter_args: if let Some(args) = args.ffmpeg_filter_args.as_ref() {
