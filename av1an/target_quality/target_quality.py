import subprocess
import os
import fnmatch

from math import isnan
import numpy as np
from scipy import interpolate

from av1an.vmaf import VMAF
from av1an.logger import log
from av1an.commandtypes import CommandPair, Command
from av1an.chunk import Chunk
from av1an.manager.Pipes import process_pipe
from av1an_pyo3 import adapt_probing_rate, construct_target_quality_command, construct_target_quality_slow_command

try:
    import matplotlib
    from matplotlib import pyplot as plt
except ImportError:
    matplotlib = None
    plt = None


class TargetQuality:
    def __init__(self, project):
        self.vmaf_runner = VMAF(
            n_threads=project.n_threads,
            model=project.vmaf_path,
            res=project.vmaf_res,
            vmaf_filter=project.vmaf_filter,
        )
        self.n_threads = project.n_threads
        self.probing_rate = project.probing_rate
        self.probes = project.probes
        self.probe_slow = project.probe_slow
        self.target = project.target_quality
        self.min_q = project.min_q
        self.max_q = project.max_q
        self.make_plots = project.vmaf_plots
        self.encoder = project.encoder
        self.ffmpeg_pipe = project.ffmpeg_pipe
        self.temp = project.temp
        self.workers = project.workers
        self.video_params = project.video_params

    def log_probes(self, vmaf_cq, frames, name, target_q, target_vmaf, skip=None):
        """
        Logs probes result
        :type vmaf_cq: list probe measurements (q_vmaf, q)
        :type frames: int frame count of chunk
        :type name: str chunk name
        :type skip: str None if normal results, else "high" or "low"
        :type target_q: int Calculated q to be used
        :type target_vmaf: float Calculated VMAF that would be achieved by using the q
        :return: None
        """
        if skip == "high":
            sk = " Early Skip High CQ"
        elif skip == "low":
            sk = " Early Skip Low CQ"
        else:
            sk = ""

        log(f"Chunk: {name}, Rate: {self.probing_rate}, Fr: {frames}")
        log(f"Probes: {str(sorted(vmaf_cq))[1:-1]}{sk}")
        log(f"Target Q: {target_q} VMAF: {round(target_vmaf, 2)}")

    def per_shot_target_quality(self, chunk: Chunk):
        """
        :type: Chunk chunk to probe
        :rtype: int q to use
        """
        vmaf_cq = []
        frames = chunk.frames
        self.probing_rate = adapt_probing_rate(self.probing_rate, frames)
<<<<<<< HEAD
        if self.probes < 3:
            return self.fast_search(chunk)
=======
>>>>>>> 0e5e8b2f

        q_list = []

        # Make middle probe
        middle_point = (self.min_q + self.max_q) // 2
        q_list.append(middle_point)
        last_q = middle_point

        score = VMAF.read_weighted_vmaf(self.vmaf_probe(chunk, last_q))
        vmaf_cq.append((score, last_q))

        # Initialize search boundary
        vmaf_lower = score
        vmaf_upper = score
        vmaf_cq_lower = last_q
        vmaf_cq_upper = last_q

        # Branch
        if score < self.target:
            next_q = self.min_q
            q_list.append(self.min_q)
        else:
            next_q = self.max_q
            q_list.append(self.max_q)

        # Edge case check
        score = VMAF.read_weighted_vmaf(self.vmaf_probe(chunk, next_q))
        vmaf_cq.append((score, next_q))

        if (next_q == self.min_q and score < self.target) or (
            next_q == self.max_q and score > self.target
        ):
            self.log_probes(
                vmaf_cq,
                frames,
                chunk.name,
                next_q,
                score,
                skip="low" if score < self.target else "high",
            )
            return next_q

        # Set boundary
        if score < self.target:
            vmaf_lower = score
            vmaf_cq_lower = next_q
        else:
            vmaf_upper = score
            vmaf_cq_upper = next_q

        # VMAF search
        for _ in range(self.probes - 2):
            new_point = self.weighted_search(
                vmaf_cq_lower, vmaf_lower, vmaf_cq_upper, vmaf_upper, self.target
            )
            if new_point in [x[1] for x in vmaf_cq]:
                break

            q_list.append(new_point)
            score = VMAF.read_weighted_vmaf(self.vmaf_probe(chunk, new_point))
            vmaf_cq.append((score, new_point))

            # Update boundary
            if score < self.target:
                vmaf_lower = score
                vmaf_cq_lower = new_point
            else:
                vmaf_upper = score
                vmaf_cq_upper = new_point

        q, q_vmaf = self.get_target_q(vmaf_cq, self.target)
        self.log_probes(vmaf_cq, frames, chunk.name, q, q_vmaf)

        # Plot Probes
        if self.make_plots and len(vmaf_cq) > 3:
            self.plot_probes(vmaf_cq, chunk, frames)

        return q

    def get_target_q(self, scores, target_quality):
        """
        Interpolating scores to get Q closest to target
        Interpolation type for 2 probes changes to linear
        """
        x = [x[1] for x in sorted(scores)]
        y = [float(x[0]) for x in sorted(scores)]

        if len(x) > 2:
            interpolation = "quadratic"
        else:
            interpolation = "linear"
        f = interpolate.interp1d(x, y, kind=interpolation)
        xnew = np.linspace(min(x), max(x), max(x) - min(x))
        tl = list(zip(xnew, f(xnew)))
        q = min(tl, key=lambda l: abs(l[1] - target_quality))

        return int(q[0]), round(q[1], 3)

    def weighted_search(self, num1, vmaf1, num2, vmaf2, target):
        """
        Returns weighted value closest to searched

        :param num1: Q of first probe
        :param vmaf1: VMAF of first probe
        :param num2: Q of second probe
        :param vmaf2: VMAF of first probe
        :param target: VMAF target
        :return: Q for new probe
        """

        dif1 = abs(VMAF.transform_vmaf(target) - VMAF.transform_vmaf(vmaf2))
        dif2 = abs(VMAF.transform_vmaf(target) - VMAF.transform_vmaf(vmaf1))

        tot = dif1 + dif2

        new_point = int(round(num1 * (dif1 / tot) + (num2 * (dif2 / tot))))
        return new_point

    def vmaf_probe(self, chunk: Chunk, q):
        """
        Calculates vmaf and returns path to json file

        :param chunk: the Chunk
        :param q: Value to make probe
        :param project: the Project
        :return : path to json file with vmaf scores
        """

        n_threads = self.n_threads if self.n_threads else self.auto_vmaf_threads()
        cmd = self.probe_cmd(
            chunk, q, self.ffmpeg_pipe, self.encoder, self.probing_rate, n_threads
        )
        pipe, utility = self.make_pipes(chunk.ffmpeg_gen_cmd, cmd)
        process_pipe(pipe, chunk, utility)
        fl = self.vmaf_runner.call_vmaf(
            chunk, self.gen_probes_names(chunk, q), vmaf_rate=self.probing_rate
        )
        return fl

    def auto_vmaf_threads(self):
        """
        Calculates number of vmaf threads based on CPU cores in system

        :return: Integer value for number of threads
        """
        cores = os.cpu_count()
        # One thread may not be enough to keep the CPU saturated, so over-provision a bit.
        over_provision_factor = 1.25
        minimum_threads = 1

        return int(max((cores / self.workers) * over_provision_factor, minimum_threads))

    def get_closest(self, q_list, q, positive=True):
        """
        Returns closest value from the list, ascending or descending

        :param q_list: list of q values that been already used
        :param q:
        :param positive: search direction, positive - only values bigger than q
        :return: q value from list
        """
        if positive:
            q_list = [x for x in q_list if x > q]
        else:
            q_list = [x for x in q_list if x < q]

        return min(q_list, key=lambda x: abs(x - q))

    def probe_cmd_slow( self, encoder, q):
        args = self.video_params.copy()
        drop_indexs = []
        drop_pattern = ["--cq-level=*", "--passes=*", "--pass=*", "--crf", "--quantizer"]
        for pattern in drop_pattern:
            if fnmatch.filter(args, pattern):
                index = args.index(fnmatch.filter(args, pattern)[0])
                drop_indexs.append(index)
                if pattern == "--crf" or pattern == "--quantizer":
                    drop_indexs.append(index+1)
        for i in sorted(drop_indexs,reverse=True):
            args.pop(i)
        params = construct_target_quality_slow_command(encoder, str(q))
        params.extend(args)

        return params

    def probe_cmd(
        self, chunk: Chunk, q, ffmpeg_pipe, encoder, probing_rate, n_threads
    ) -> CommandPair:
        """
        Generate and return commands for probes at set Q values
        These are specifically not the commands that are generated
        by the user or encoder defaults, since these
        should be faster than the actual encoding commands.
        These should not be moved into encoder classes at this point.
        """
        pipe = [
            "ffmpeg",
            "-y",
            "-hide_banner",
            "-loglevel",
            "error",
            "-i",
            "-",
            "-vf",
            f"select=not(mod(n\\,{probing_rate}))",
            *ffmpeg_pipe,
        ]

        probe_name = self.gen_probes_names(chunk, q).with_suffix(".ivf").as_posix()

        if encoder == "aom":
            params = construct_target_quality_command("aom", str(n_threads), str(q))
            if self.probe_slow:
                params = self.probe_cmd_slow("aom", str(q))

            cmd = CommandPair(pipe, [*params, "-o", probe_name, "-"])

        elif encoder == "x265":
            params = construct_target_quality_command("x265", str(n_threads), str(q))
            if self.probe_slow:
                params = self.probe_cmd_slow("x265", str(q))

            cmd = CommandPair(pipe, [*params, "-o", probe_name, "-"])

        elif encoder == "rav1e":
            params = construct_target_quality_command("rav1e", str(n_threads), str(q))
            if self.probe_slow:
                params = self.probe_cmd_slow("rav1e", str(q))

            cmd = CommandPair(pipe, [*params, "-o", probe_name, "-"])

        elif encoder == "vpx":
            params = construct_target_quality_command("vpx", str(n_threads), str(q))
            if self.probe_slow:
                params = self.probe_cmd_slow("vpx", str(q))

            cmd = CommandPair(pipe, [*params, "-o", probe_name, "-"])

        elif encoder == "svt_av1":
            params = construct_target_quality_command("svt_av1", str(n_threads), str(q))
            if self.probe_slow:
                params = self.probe_cmd_slow("svt_av1", str(q))

            cmd = CommandPair(pipe, [*params, "-b", probe_name])

        elif encoder == "x264":
            params = construct_target_quality_command("x264", str(n_threads), str(q))
            if self.probe_slow:
                params = self.probe_cmd_slow("x264", str(q))

            cmd = CommandPair(pipe, [*params, "-o", probe_name, "-"])

        return cmd

    def search(self, q1, v1, q2, v2, target):

        if abs(target - v2) < 0.5:
            return q2

        if v1 > target and v2 > target:
            return min(q1, q2)
        if v1 < target and v2 < target:
            return max(q1, q2)

        dif1 = abs(target - v2)
        dif2 = abs(target - v1)

        tot = dif1 + dif2

        new_point = int(round(q1 * (dif1 / tot) + (q2 * (dif2 / tot))))
        return new_point

    def interpolate_data(self, vmaf_cq: list, target_quality):
        x = [x[1] for x in sorted(vmaf_cq)]
        y = [float(x[0]) for x in sorted(vmaf_cq)]

        # Interpolate data
        f = interpolate.interp1d(x, y, kind="quadratic")
        xnew = np.linspace(min(x), max(x), max(x) - min(x))

        # Getting value closest to target
        tl = list(zip(xnew, f(xnew)))
        target_quality_cq = min(tl, key=lambda l: abs(l[1] - target_quality))
        return target_quality_cq, tl, f, xnew

    def per_shot_target_quality_routine(self, chunk: Chunk):
        """
        Applies per_shot_target_quality to this chunk. Determines what the cq value should be and sets the
        per_shot_target_quality_cq for this chunk

        :param project: the Project
        :param chunk: the Chunk
        :return: None
        """
        chunk.per_shot_target_quality_cq = self.per_shot_target_quality(chunk)

    def gen_probes_names(self, chunk: Chunk, q):
        """
        Make name of vmaf probe
        """
        return chunk.fake_input_path.with_name(f"v_{q}{chunk.name}").with_suffix(".ivf")

    def make_pipes(self, ffmpeg_gen_cmd: Command, command: CommandPair):

        ffmpeg_gen_pipe = subprocess.Popen(
            ffmpeg_gen_cmd, stdout=subprocess.PIPE, stderr=subprocess.STDOUT
        )

        ffmpeg_pipe = subprocess.Popen(
            command[0],
            stdin=ffmpeg_gen_pipe.stdout,
            stdout=subprocess.PIPE,
            stderr=subprocess.STDOUT,
        )

        pipe = subprocess.Popen(
            command[1],
            stdin=ffmpeg_pipe.stdout,
            stdout=subprocess.PIPE,
            stderr=subprocess.STDOUT,
            universal_newlines=True,
        )

        utility = (ffmpeg_gen_pipe, ffmpeg_pipe)
        return pipe, utility

    def plot_probes(self, vmaf_cq, chunk: Chunk, frames):
        """
        Makes graph with probe decisions
        """
        if plt is None:
            log(
                "Matplotlib is not installed or could not be loaded\
            . Unable to plot probes."
            )
            return
        # Saving plot of vmaf calculation

        x = [x[1] for x in sorted(vmaf_cq)]
        y = [float(x[0]) for x in sorted(vmaf_cq)]

        cq, tl, f, xnew = self.interpolate_data(vmaf_cq, self.target)
        matplotlib.use("agg")
        plt.ioff()
        plt.plot(xnew, f(xnew), color="tab:blue", alpha=1)
        plt.plot(x, y, "p", color="tab:green", alpha=1)
        plt.plot(cq[0], cq[1], "o", color="red", alpha=1)
        plt.grid(True)
        plt.xlim(self.min_q, self.max_q)
        vmafs = [int(x[1]) for x in tl if isinstance(x[1], float) and not isnan(x[1])]
        plt.ylim(min(vmafs), max(vmafs) + 1)
        plt.ylabel("VMAF")
        plt.title(f"Chunk: {chunk.name}, Frames: {frames}")
        plt.xticks(np.arange(self.min_q, self.max_q + 1, 1.0))
        temp = self.temp / chunk.name
        plt.savefig(f"{temp}.png", dpi=200, format="png")
        plt.close()

    def add_probes_to_frame_list(self, frame_list, q_list, vmafs):
        frame_list = list(frame_list)
        for index, q_vmaf in enumerate(zip(q_list, vmafs)):
            frame_list[index]["probes"].append((q_vmaf[0], q_vmaf[1]))

        return frame_list

    def get_square_error(self, ls, target):
        total = 0
        for i in ls:
            dif = i - target
            total += dif ** 2
        mse = total / len(ls)
        return mse

    def gen_next_q(self, frame_list, chunk):
        q_list = []

        probes = len(frame_list[0]["probes"])

        if probes == 0:
            return [self.min_q] * len(frame_list)
        elif probes == 1:
            return [self.max_q] * len(frame_list)
        else:
            for probe in frame_list:

                x = [x[0] for x in probe["probes"]]
                y = [x[1] for x in probe["probes"]]

                if probes > 2:
                    if len(x) != len(set(x)):
                        q_list.append(probe["probes"][-1][0])
                        continue

                interpolation = "quadratic" if probes > 2 else "linear"

                f = interpolate.interp1d(x, y, kind=interpolation)
                xnew = np.linspace(min(x), max(x), max(x) - min(x))
                tl = list(zip(xnew, f(xnew)))
                q = min(tl, key=lambda l: abs(l[1] - self.target))

                q_list.append(int(round(q[0])))

            return q_list<|MERGE_RESOLUTION|>--- conflicted
+++ resolved
@@ -73,11 +73,6 @@
         vmaf_cq = []
         frames = chunk.frames
         self.probing_rate = adapt_probing_rate(self.probing_rate, frames)
-<<<<<<< HEAD
-        if self.probes < 3:
-            return self.fast_search(chunk)
-=======
->>>>>>> 0e5e8b2f
 
         q_list = []
 
