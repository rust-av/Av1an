--- conflicted
+++ resolved
@@ -20,12 +20,8 @@
 [dependencies]
 anyhow = { workspace = true }
 av1an-core = { path = "../av1an-core", version = "0.4.1" }
-<<<<<<< HEAD
-clap = { version = "4.5.40", features = ["derive"] }
+clap = { version = "4.5.41", features = ["derive"] }
 clap_complete = "4.5.54"
-=======
-clap = { version = "4.5.41", features = ["derive"] }
->>>>>>> 3436b04d
 ffmpeg = { workspace = true }
 num-traits = { workspace = true }
 once_cell = { workspace = true }
