use ::ffmpeg::format::Pixel;
use ansi_term::{Color, Style};
use anyhow::{anyhow, Context};
use anyhow::{bail, ensure};
use av1an_core::progress_bar::{get_first_multi_progress_bar, get_progress_bar};
use av1an_core::settings::{InputPixelFormat, PixelFormat};
use av1an_core::util::read_in_dir;
use av1an_core::ScenecutMethod;
use av1an_core::{ffmpeg, into_vec};
use av1an_core::{ChunkOrdering, Input};
use flexi_logger::writers::LogWriter;
use flexi_logger::{FileSpec, Level, LevelFilter, LogSpecBuilder, Logger};
use path_abs::{PathAbs, PathInfo};
use std::io::{self, Write};
use std::path::{Path, PathBuf};
use std::process::exit;

use clap::{AppSettings, Parser};

use av1an_core::{
  encoder::Encoder,
  hash_path,
  settings::EncodeArgs,
  vapoursynth, Verbosity,
  {concat::ConcatMethod, ChunkMethod, SplitMethod},
};

use once_cell::sync::OnceCell;

// needs to be static, runtime allocated string to avoid evil hacks to
// concatenate non-trivial strings at compile-time
fn version() -> &'static str {
  static INSTANCE: OnceCell<String> = OnceCell::new();
  INSTANCE.get_or_init(|| {
    match (
      option_env!("VERGEN_GIT_SHA_SHORT"),
      option_env!("VERGEN_CARGO_PROFILE"),
      option_env!("VERGEN_RUSTC_SEMVER"),
      option_env!("VERGEN_RUSTC_LLVM_VERSION"),
      option_env!("VERGEN_CARGO_TARGET_TRIPLE"),
      option_env!("VERGEN_BUILD_DATE"),
      option_env!("VERGEN_GIT_COMMIT_DATE"),
    ) {
      (
        Some(git_hash),
        Some(cargo_profile),
        Some(rustc_ver),
        Some(llvm_ver),
        Some(target_triple),
        Some(build_date),
        Some(commit_date),
      ) => {
        format!(
          "{}-unstable (rev {}) ({})

* Compiler
  rustc {} (LLVM {})

* Target Triple
  {}

* Date Info
   Build Date:  {}
  Commit Date:  {}",
          env!("CARGO_PKG_VERSION"),
          git_hash,
          cargo_profile,
          rustc_ver,
          llvm_ver,
          target_triple,
          build_date,
          commit_date
        )
      }
      // only include the semver on a release (when git information isn't available)
      _ => env!("CARGO_PKG_VERSION").into(),
    }
  })
}

fn max_tries_valid(tries: &str) -> Result<(), String> {
  match tries.parse::<usize>() {
    Ok(tries) => {
      if tries == 0 {
        Err("max_tries must be greater than 0".into())
      } else {
        Ok(())
      }
    }
    Err(e) => Err(format!("{}", e)),
  }
}

/// Cross-platform command-line AV1 / VP9 / HEVC / H264 encoding framework with per-scene quality encoding
#[derive(Parser, Debug)]
#[clap(name = "av1an", version = version(), setting = AppSettings::DeriveDisplayOrder)]
pub struct CliOpts {
  /// Input file to encode
  ///
  /// Can be a video or vapoursynth (.py, .vpy) script.
  #[clap(short, parse(from_os_str))]
  pub input: Vec<PathBuf>,

  /// Video output file
  #[clap(short, parse(from_os_str))]
  pub output_file: Option<PathBuf>,

  /// Temporary directory to use
  ///
  /// If not specified, the temporary directory name is a hash of the input file name.
  #[clap(long, parse(from_os_str))]
  pub temp: Option<PathBuf>,

  /// Disable printing progress to the terminal
  #[clap(short, long, conflicts_with = "verbose")]
  pub quiet: bool,

  /// Print extra progress info and stats to terminal
  #[clap(long)]
  pub verbose: bool,

  /// Log file location [default: <temp dir>/log.log]
  #[clap(short, long)]
  pub log_file: Option<String>,

  /// Set log level for log file (does not affect command-line log level)
  ///
  /// error: Designates very serious errors.
  ///
  /// warn: Designates hazardous situations.
  ///
  /// info: Designates useful information.
  ///
  /// debug: Designates lower priority information.
  ///
  /// trace: Designates very low priority, often extremely verbose, information. Includes rav1e scenechange decision info.
  #[clap(long, default_value_t = LevelFilter::Debug, ignore_case = true, possible_values = &["error", "warn", "info", "debug", "trace"])]
  // "off" is also an allowed value for LevelFilter but we just disable the user from setting it
  pub log_level: LevelFilter,

  /// Resume previous session from temporary directory
  #[clap(short, long)]
  pub resume: bool,

  /// Do not delete the temporary folder after encoding has finished
  #[clap(short, long)]
  pub keep: bool,

  /// Do not check if the encoder arguments specified by -v/--video-params are valid
  #[clap(long)]
  pub force: bool,

  /// Overwrite output file without confirmation
  #[clap(short = 'y')]
  pub overwrite: bool,

  /// Maximum number of chunk restarts for an encode
  #[clap(long, default_value_t = 3, validator = max_tries_valid)]
  pub max_tries: usize,

  /// Number of workers to spawn [0 = automatic]
  #[clap(short, long, default_value_t = 0)]
  pub workers: usize,

  /// Pin each worker to a specific set of threads of this size (disabled by default)
  ///
  /// This is currently only supported on Linux and Windows, and does nothing on unsupported platforms.
  /// Leaving this option unspecified allows the OS to schedule all processes spawned.
  #[clap(long)]
  pub set_thread_affinity: Option<usize>,

  /// File location for scenes
  #[clap(short, long, parse(from_os_str), help_heading = "SCENE DETECTION")]
  pub scenes: Option<PathBuf>,

  /// Method used to determine chunk boundaries
  ///
  /// "av-scenechange" uses an algorithm to analyze which frames of the video are the start of new
  /// scenes, while "none" disables scene detection entirely (and only relies on -x/--extra-split to
  /// add extra scenecuts).
  #[clap(long, possible_values = &["av-scenechange", "none"], default_value_t = SplitMethod::AvScenechange, help_heading = "SCENE DETECTION")]
  pub split_method: SplitMethod,

  /// Scene detection algorithm to use for av-scenechange
  ///
  /// Standard: Most accurate, still reasonably fast. Uses a cost-based algorithm to determine keyframes.
  ///
  /// Fast: Very fast, but less accurate. Determines keyframes based on the raw difference between pixels.
  #[clap(long, possible_values = &["standard", "fast"], default_value_t = ScenecutMethod::Standard, help_heading = "SCENE DETECTION")]
  pub sc_method: ScenecutMethod,

  /// Run the scene detection only before exiting
  ///
  /// Requires a scene file with --scenes.
  #[clap(long, requires("scenes"), help_heading = "SCENE DETECTION")]
  pub sc_only: bool,

  /// Perform scene detection with this pixel format
  #[clap(long, help_heading = "SCENE DETECTION")]
  pub sc_pix_format: Option<Pixel>,

  /// Optional downscaling for scene detection
  ///
  /// Specify as the desired maximum height to scale to (e.g. "720" to downscale to
  /// 720p — this will leave lower resolution content untouched). Downscaling improves
  /// scene detection speed but lowers accuracy, especially when scaling to very low resolutions.
  ///
  /// By default, no downscaling is performed.
  #[clap(long, help_heading = "SCENE DETECTION")]
  pub sc_downscale_height: Option<usize>,

  /// Maximum scene length
  ///
  /// When a scenecut is found whose distance to the previous scenecut is greater than the value
  /// specified by this option, one or more extra splits (scenecuts) are added. Set this option
  /// to 0 to disable adding extra splits.
  #[clap(
    short = 'x',
    long,
    default_value_t = 240,
    help_heading = "SCENE DETECTION"
  )]
  pub extra_split: usize,

  /// Minimum number of frames for a scenecut
  #[clap(long, default_value_t = 24, help_heading = "SCENE DETECTION")]
  pub min_scene_len: usize,

  /// Video encoder to use
  #[clap(short, long, default_value_t = Encoder::aom, possible_values = &["aom", "rav1e", "vpx", "svt-av1", "x264", "x265"], help_heading = "ENCODING")]
  pub encoder: Encoder,

  /// Parameters for video encoder
  ///
  /// These parameters are for the encoder binary directly, so the ffmpeg syntax cannot be used.
  /// For example, CRF is specified in ffmpeg via "-crf <crf>", but the x264 binary takes this
  /// value with double dashes, as in "--crf <crf>". See the --help output of each encoder for
  /// a list of valid options.
  #[clap(short, long, allow_hyphen_values = true, help_heading = "ENCODING")]
  pub video_params: Option<String>,

  /// Number of encoder passes
  ///
  /// Since aom and vpx benefit from two-pass mode even with constant quality mode (unlike other
  /// encoders in which two-pass mode is used for more accurate VBR rate control), two-pass mode is
  /// used by default for these encoders.
  ///
  /// When using aom or vpx with RT mode (--rt), one-pass mode is always used regardless of the
  /// value specified by this flag (as RT mode in aom and vpx only supports one-pass encoding).
  #[clap(short, long, possible_values = &["1", "2"], help_heading = "ENCODING")]
  pub passes: Option<u8>,

  /// Audio encoding parameters (ffmpeg syntax)
  ///
  /// If not specified, "-c:a copy" is used.
  ///
  /// Do not use ffmpeg's -map syntax with this option. Instead, use the colon
  /// syntax with each parameter you specify.
  ///
  /// Subtitles are always copied by default.
  ///
  /// Example to encode all audio tracks with libopus at 128k:
  ///
  /// -a="-c:a libopus -b:a 128k"
  ///
  /// Example to encode the first audio track with libopus at 128k, and the
  /// second audio track with aac at 24k, where only the second track is
  /// downmixed to a single channel:
  ///
  /// -a="-c:a:0 libopus -b:a:0 128k -c:a:1 aac -ac:a:1 1 -b:a:1 24k"
  #[clap(short, long, allow_hyphen_values = true, help_heading = "ENCODING")]
  pub audio_params: Option<String>,

  /// FFmpeg filter options
  #[clap(
    short = 'f',
    long = "ffmpeg",
    allow_hyphen_values = true,
    help_heading = "ENCODING"
  )]
  pub ffmpeg_filter_args: Option<String>,

  /// Method used for piping exact ranges of frames to the encoder
  ///
  /// Methods that require an external vapoursynth plugin:
  ///
  /// lsmash - Generally the best and most accurate method. Does not require intermediate files. Errors generally only
  /// occur if the input file itself is broken (for example, if the video bitstream is invalid in some way, video players usually try
  /// to recover from the errors as much as possible even if it results in visible artifacts, while lsmash will instead throw an error).
  /// Requires the lsmashsource vapoursynth plugin to be installed.
  ///
  /// ffms2 - Accurate and does not require intermediate files. Can sometimes have bizarre bugs that are not present in lsmash (that can
  /// cause artifacts in the piped output). Slightly faster than lsmash for y4m input. Requires the ffms2 vapoursynth plugin to be
  /// installed.
  ///
  /// Methods that only require ffmpeg:
  ///
  /// hybrid - Uses a combination of segment and select. Usually accurate but requires intermediate files (which can be large). Avoids
  /// decoding irrelevant frames by seeking to the first keyframe before the requested frame and decoding only a (usually very small)
  /// number of irrelevant frames until relevant frames are decoded and piped to the encoder.
  ///
  /// select - Extremely slow, but accurate. Does not require intermediate files. Decodes from the first frame to the requested frame,
  /// without skipping irrelevant frames (causing quadratic decoding complexity).
  ///
  /// segment - Create chunks based on keyframes in the source. Not frame exact, as it can only split on keyframes in the source.
  /// Requires intermediate files (which can be large).
  ///
  /// Default: lsmash (if available), otherwise ffms2 (if available), otherwise hybrid.
  #[clap(short = 'm', long, possible_values = &["segment", "select", "ffms2", "lsmash", "hybrid"], help_heading = "ENCODING")]
  pub chunk_method: Option<ChunkMethod>,

  /// The order in which av1an will encode chunks
  ///
  /// Available methods:
  ///
  /// long-to-short - The longest chunks will be encoded first. This method results in the smallest amount of time with idle cores,
  /// as the encode will not be waiting on a very long chunk to finish at the end of the encode after all other chunks have finished.
  ///
  /// short-to-long - The shortest chunks will be encoded first.
  ///
  /// sequential - The chunks will be encoded in the order they appear in the video.
  ///
  /// random - The chunks will be encoded in a random order. This will provide a more accurate estimated filesize sooner in the encode.
  #[clap(long, possible_values = &["long-to-short", "short-to-long", "sequential", "random"], default_value_t = ChunkOrdering::LongestFirst, help_heading = "ENCODING")]
  pub chunk_order: ChunkOrdering,

  /// Generates a photon noise table and applies it using grain synthesis [strength: 0-64] (disabled by default)
  ///
  /// Photon noise tables are more visually pleasing than the film grain generated by aomenc,
  /// and provide a consistent level of grain regardless of the level of grain in the source.
  /// Strength values correlate to ISO values, e.g. 1 = ISO 100, and 64 = ISO 6400. This
  /// option currently only supports aomenc.
  ///
  /// An encoder's grain synthesis will still work without using this option, by specifying the
  /// correct parameter to the encoder. However, the two should not be used together,
  /// and specifying this option will disable aomenc's internal grain synthesis.
  #[clap(long, help_heading = "ENCODING")]
  pub photon_noise: Option<u8>,

  /// Determines method used for concatenating encoded chunks and audio into output file
  ///
  /// ffmpeg - Uses ffmpeg for concatenation. Unfortunately, ffmpeg sometimes produces files
  /// with partially broken audio seeking, so mkvmerge should generally be preferred if available.
  /// ffmpeg concatenation also produces broken files with the --enable-keyframe-filtering=2 option
  /// in aomenc, so it is disabled if that option is used. However, ffmpeg can mux into formats other
  /// than matroska (.mkv), such as WebM. To output WebM, use a .webm extension in the output file.
  ///
  /// mkvmerge - Generally the best concatenation method (as it does not have either of the
  /// aforementioned issues that ffmpeg has), but can only produce matroska (.mkv) files. Requires mkvmerge
  /// to be installed.
  ///
  /// ivf - Experimental concatenation method implemented in av1an itself to concatenate to an ivf
  /// file (which only supports VP8, VP9, and AV1, and does not support audio).
  #[clap(short, long, possible_values = &["ffmpeg", "mkvmerge", "ivf"], default_value_t = ConcatMethod::FFmpeg, help_heading = "ENCODING")]
  pub concat: ConcatMethod,

  /// FFmpeg pixel format
  #[clap(long, default_value = "yuv420p10le", help_heading = "ENCODING")]
  pub pix_format: Pixel,

  /// Plot an SVG of the VMAF for the encode
  ///
  /// This option is independent of --target-quality, i.e. it can be used with or without it.
  /// The SVG plot is created in the same directory as the output file.
  #[clap(long, help_heading = "VMAF")]
  pub vmaf: bool,

  /// Path to VMAF model (used by --vmaf and --target-quality)
  ///
  /// If not specified, ffmpeg's default is used.
  #[clap(long, parse(from_os_str), help_heading = "VMAF")]
  pub vmaf_path: Option<PathBuf>,

  /// Resolution used for VMAF calculation
  #[clap(long, default_value = "1920x1080", help_heading = "VMAF")]
  pub vmaf_res: String,

  /// Number of threads to use for VMAF calculation
  #[clap(long, help_heading = "VMAF")]
  pub vmaf_threads: Option<usize>,

  /// Filter applied to source at VMAF calcualation
  ///
  /// This option should be specified if the source is cropped, for example.
  #[clap(long, help_heading = "VMAF")]
  pub vmaf_filter: Option<String>,

  /// Target a VMAF score for encoding (disabled by default)
  ///
  /// For each chunk, target quality uses an algorithm to find the quantizer/crf needed to achieve a certain VMAF score.
  /// Target quality mode is much slower than normal encoding, but can improve the consistency of quality in some cases.
  ///
  /// The VMAF score range is 0-100 (where 0 is the worst quality, and 100 is the best). Floating-point values are allowed.
  #[clap(long, help_heading = "TARGET QUALITY")]
  pub target_quality: Option<f64>,

  /// Maximum number of probes allowed for target quality
  #[clap(long, default_value_t = 4, help_heading = "TARGET QUALITY")]
  pub probes: u32,

  /// Framerate for probes, 1 - original
  #[clap(long, default_value_t = 4, help_heading = "TARGET QUALITY")]
  pub probing_rate: u32,

  /// Use encoding settings for probes specified by --video-params rather than faster, less accurate settings
  ///
  /// Note that this always performs encoding in one-pass mode, regardless of --passes.
  #[clap(long, help_heading = "TARGET QUALITY")]
  pub probe_slow: bool,

  /// Lower bound for target quality Q-search early exit
  ///
  /// If min_q is tested and the probe's VMAF score is lower than target_quality, the Q-search early exits and
  /// min_q is used for the chunk.
  ///
  /// If not specified, the default value is used (chosen per encoder).
  #[clap(long, help_heading = "TARGET QUALITY")]
  pub min_q: Option<u32>,

  /// Upper bound for target quality Q-search early exit
  ///
  /// If max_q is tested and the probe's VMAF score is higher than target_quality, the Q-search early exits and
  /// max_q is used for the chunk.
  ///
  /// If not specified, the default value is used (chosen per encoder).
  #[clap(long, help_heading = "TARGET QUALITY")]
  pub max_q: Option<u32>,
}

fn confirm(prompt: &str) -> io::Result<bool> {
  let mut buf = String::with_capacity(4);
  let mut stdout = io::stdout();
  let stdin = io::stdin();
  loop {
    stdout.write_all(prompt.as_bytes())?;
    stdout.flush()?;
    stdin.read_line(&mut buf)?;

    match buf.as_str().trim() {
      // allows enter to continue
      "y" | "Y" | "" => break Ok(true),
      "n" | "N" => break Ok(false),
      other => {
        println!("Sorry, response {:?} is not understood.", other);
        buf.clear();
        continue;
      }
    }
  }
}

/// Given Folder and File path as inputs
/// Converts them all to file paths
/// Converting only depth 1 of Folder paths
pub(crate) fn resolve_file_paths(path: &Path) -> anyhow::Result<Box<dyn Iterator<Item = PathBuf>>> {
  // TODO: to validate file extensions
  // let valid_media_extensions = ["mkv", "mov", "mp4", "webm", "avi", "qt", "ts", "m2t", "py", "vpy"];

  if path.is_file() {
    Ok(Box::new(std::iter::once(path.to_path_buf())))
  } else if path.is_dir() {
    Ok(Box::new(read_in_dir(path)?))
  } else {
    bail!("path {:?} is not a file or directory", path)
  }
}

/// Returns vector of Encode args ready to be fed to encoder
pub fn parse_cli(args: CliOpts) -> anyhow::Result<Vec<EncodeArgs>> {
  let input_paths = &*args.input;

  let inputs: Vec<PathBuf> = input_paths
    .iter()
    .flat_map(|input| resolve_file_paths(input))
    .flat_map(std::convert::identity)
    .collect();

  let mut valid_args: Vec<EncodeArgs> = Vec::with_capacity(inputs.len());

  for input in inputs {
    let temp = if let Some(path) = args.temp.as_ref() {
      path.to_str().unwrap().to_owned()
    } else {
      format!(".{}", hash_path(input.as_path()))
    };

    let input = Input::from(input);

    // TODO make an actual constructor for this
    let mut arg = EncodeArgs {
      frames: 0,
      log_file: if let Some(log_file) = args.log_file.as_ref() {
        Path::new(&format!("{}.log", log_file)).to_owned()
      } else {
        Path::new(&temp).join("log.log")
      },
      ffmpeg_filter_args: if let Some(args) = args.ffmpeg_filter_args.as_ref() {
        shlex::split(args).ok_or_else(|| anyhow!("Failed to split ffmpeg filter arguments"))?
      } else {
        Vec::new()
      },
      temp,
      force: args.force,
      passes: if let Some(passes) = args.passes {
        passes
      } else {
        args.encoder.get_default_pass()
      },
      video_params: if let Some(args) = args.video_params.as_ref() {
        shlex::split(args).ok_or_else(|| anyhow!("Failed to split video encoder arguments"))?
      } else {
        Vec::new()
      },
      output_file: if let Some(path) = args.output_file.as_ref() {
        let path = PathAbs::new(path)?;

<<<<<<< HEAD
        if let Ok(parent) = path.parent() {
          ensure!(parent.exists(), "Path to file {:?} is invalid", path);
        } else {
          bail!("Failed to get parent directory of path: {:?}", path);
        }

        path.to_string_lossy().to_string()
      } else {
        format!(
          "{}_{}.mkv",
          input
            .as_path()
            .file_stem()
            .unwrap_or_else(|| input.as_path().as_ref())
            .to_string_lossy(),
          args.encoder
        )
      },
      audio_params: if let Some(args) = args.audio_params.as_ref() {
        shlex::split(args)
          .ok_or_else(|| anyhow!("Failed to split ffmpeg audio encoder arguments"))?
      } else {
        into_vec!["-c:a", "copy"]
      },
      chunk_method: args
        .chunk_method
        .unwrap_or_else(vapoursynth::best_available_chunk_method),
      chunk_order: args.chunk_order,
      concat: args.concat,
      encoder: args.encoder,
      extra_splits_len: if args.extra_split > 0 {
        Some(args.extra_split)
      } else {
        None
      },
      photon_noise: args.photon_noise,
      sc_pix_format: args.sc_pix_format,
      keep: args.keep,
      max_tries: args.max_tries,
      min_q: args.min_q,
      max_q: args.max_q,
      min_scene_len: args.min_scene_len,
      vmaf_threads: args.vmaf_threads,
      input_pix_format: {
        match &input {
          Input::Video(path) => InputPixelFormat::FFmpeg {
            format: ffmpeg::get_pixel_format(path.as_ref()).with_context(|| {
              format!(
                "FFmpeg failed to get pixel format for input video {:?}",
                path
              )
            })?,
          },
          Input::VapourSynth(path) => InputPixelFormat::VapourSynth {
            bit_depth: crate::vapoursynth::bit_depth(path.as_ref()).with_context(|| {
              format!(
                "VapourSynth failed to get bit depth for input video {:?}",
                path
              )
            })?,
          },
        }
      },
      input,
      output_pix_format: PixelFormat {
        format: args.pix_format,
        bit_depth: args.encoder.get_format_bit_depth(args.pix_format)?,
      },
      probe_slow: args.probe_slow,
      probes: args.probes,
      probing_rate: args.probing_rate,
      resume: args.resume,
      scenes: args.scenes.clone(),
      split_method: args.split_method.clone(),
      sc_method: args.sc_method,
      sc_downscale_height: args.sc_downscale_height,
      target_quality: args.target_quality,
      verbosity: if args.quiet {
        Verbosity::Quiet
      } else if args.verbose {
        Verbosity::Verbose
      } else {
        Verbosity::Normal
      },
      vmaf: args.vmaf,
      vmaf_filter: args.vmaf_filter.clone(),
      vmaf_path: args.vmaf_path.clone(),
      vmaf_res: args.vmaf_res.to_string().clone(),
      workers: args.workers,
      set_thread_affinity: args.set_thread_affinity,
      vs_script: None,
    };

    arg.startup_check()?;

    if !args.overwrite {
      // UGLY: taking first file for output file
      if let Some(path) = args.output_file.as_ref() {
        if path.exists()
          && !confirm(&format!(
            "Output file {:?} exists. Do you want to overwrite it? [Y/n]: ",
            path
          ))?
        {
          println!("Not overwriting, aborting.");
          exit(0);
        }
      } else {
        let path: &Path = arg.output_file.as_ref();

        if path.exists()
          && !confirm(&format!(
            "Default output file {:?} exists. Do you want to overwrite it? [Y/n]: ",
            path
          ))?
        {
          println!("Not overwriting, aborting.");
          exit(0);
        }
=======
      path.to_string_lossy().to_string()
    } else {
      format!(
        "{}_{}.mkv",
        args
          .input
          .file_stem()
          .unwrap_or_else(|| args.input.as_ref())
          .to_string_lossy(),
        args.encoder
      )
    },
    audio_params: if let Some(args) = args.audio_params.as_ref() {
      shlex::split(args).ok_or_else(|| anyhow!("Failed to split ffmpeg audio encoder arguments"))?
    } else {
      into_vec!["-c:a", "copy"]
    },
    chunk_method: args
      .chunk_method
      .unwrap_or_else(vapoursynth::best_available_chunk_method),
    chunk_order: args.chunk_order,
    concat: args.concat,
    encoder: args.encoder,
    extra_splits_len: if args.extra_split > 0 {
      Some(args.extra_split)
    } else {
      None
    },
    photon_noise: args.photon_noise,
    sc_pix_format: args.sc_pix_format,
    keep: args.keep,
    max_tries: args.max_tries,
    min_q: args.min_q,
    max_q: args.max_q,
    min_scene_len: args.min_scene_len,
    vmaf_threads: args.vmaf_threads,
    input_pix_format: {
      match &input {
        Input::Video(path) => InputPixelFormat::FFmpeg {
          format: ffmpeg::get_pixel_format(path.as_ref()).with_context(|| {
            format!(
              "ffmpeg: failed to get pixel format for input video {:?}",
              path
            )
          })?,
        },
        Input::VapourSynth(path) => InputPixelFormat::VapourSynth {
          bit_depth: crate::vapoursynth::bit_depth(path.as_ref()).with_context(|| {
            format!(
              "vapoursynth: failed to get bit depth for input video {:?}",
              path
            )
          })?,
        },
      }
    },
    input,
    output_pix_format: PixelFormat {
      format: args.pix_format,
      bit_depth: args.encoder.get_format_bit_depth(args.pix_format)?,
    },
    probe_slow: args.probe_slow,
    probes: args.probes,
    probing_rate: args.probing_rate,
    resume: args.resume,
    scenes: args.scenes,
    split_method: args.split_method,
    sc_method: args.sc_method,
    sc_only: args.sc_only,
    sc_downscale_height: args.sc_downscale_height,
    target_quality: args.target_quality,
    verbosity: if args.quiet {
      Verbosity::Quiet
    } else if args.verbose {
      Verbosity::Verbose
    } else {
      Verbosity::Normal
    },
    vmaf: args.vmaf,
    vmaf_filter: args.vmaf_filter,
    vmaf_path: args.vmaf_path,
    vmaf_res: args.vmaf_res,
    workers: args.workers,
    set_thread_affinity: args.set_thread_affinity,
    vs_script: None,
  };

  encode_args.startup_check()?;

  if !args.overwrite {
    if let Some(path) = args.output_file.as_ref() {
      if path.exists()
        && !confirm(&format!(
          "Output file {:?} exists. Do you want to overwrite it? [Y/n]: ",
          path
        ))?
      {
        println!("Not overwriting, aborting.");
        exit(0);
      }
    } else {
      let path: &Path = encode_args.output_file.as_ref();

      if path.exists()
        && !confirm(&format!(
          "Default output file {:?} exists. Do you want to overwrite it? [Y/n]: ",
          path
        ))?
      {
        println!("Not overwriting, aborting.");
        exit(0);
>>>>>>> f5ec4891
      }
    }

    valid_args.push(arg)
  }

  Ok(valid_args)
}

pub struct StderrLogger {
  level: Level,
}

impl LogWriter for StderrLogger {
  fn write(
    &self,
    _now: &mut flexi_logger::DeferredNow,
    record: &flexi_logger::Record,
  ) -> std::io::Result<()> {
    if record.level() > self.level {
      return Ok(());
    }

    let style = if atty::is(atty::Stream::Stderr) {
      match record.level() {
        Level::Error => Style::default().fg(Color::Fixed(196)).bold(),
        Level::Warn => Style::default().fg(Color::Fixed(208)).bold(),
        Level::Info => Style::default().bold(),
        Level::Debug => Style::default().dimmed(),
        _ => Style::default(),
      }
    } else {
      Style::default()
    };

    let msg = style.paint(format!("{}", record.args()));

    macro_rules! create_format_args {
      () => {
        format_args!(
          "{} [{}] {}",
          style.paint(format!("{}", record.level())),
          record.module_path().unwrap_or("<unnamed>"),
          msg
        )
      };
    }

    if let Some(pbar) = get_first_multi_progress_bar() {
      pbar.println(std::fmt::format(create_format_args!()));
    } else if let Some(pbar) = get_progress_bar() {
      pbar.println(std::fmt::format(create_format_args!()));
    } else {
      eprintln!("{}", create_format_args!());
    }

    Ok(())
  }

  fn flush(&self) -> std::io::Result<()> {
    Ok(())
  }
}

pub fn run() -> anyhow::Result<()> {
  let cli_args = CliOpts::parse();
  let log_level = cli_args.log_level;
  let args = parse_cli(cli_args)?;

  let log = LogSpecBuilder::new()
    .default(LevelFilter::Error)
    .module("av1an", log_level)
    .module("av1an_cli", log_level)
    .module("av1an_core", log_level)
    .module(
      "rav1e::scenechange",
      match log_level {
        LevelFilter::Trace => LevelFilter::Debug,
        LevelFilter::Debug => LevelFilter::Info,
        other => other,
      },
    )
    .build();

  // Note that with all write modes except WriteMode::Direct (which is the default)
  // you should keep the LoggerHandle alive up to the very end of your program,
  // because it will, in its Drop implementation, flush all writers to ensure that
  // all buffered log lines are flushed before the program terminates,
  // and then it calls their shutdown method.
  let _logger = Logger::with(log)
    .log_to_file_and_writer(
      // UGLY: take first or the files for log path
      FileSpec::try_from(PathAbs::new(&args[0].log_file)?)?,
      Box::new(StderrLogger {
        // UGLY: take first or the files for verbosity
        level: match args[0].verbosity {
          Verbosity::Quiet => Level::Warn,
          Verbosity::Normal | Verbosity::Verbose => Level::Info,
        },
      }),
    )
    .start()?;

  for mut arg in args {
    arg.initialize()?;
    arg.encode_file()?;
  }

  Ok(())
}<|MERGE_RESOLUTION|>--- conflicted
+++ resolved
@@ -514,127 +514,6 @@
       output_file: if let Some(path) = args.output_file.as_ref() {
         let path = PathAbs::new(path)?;
 
-<<<<<<< HEAD
-        if let Ok(parent) = path.parent() {
-          ensure!(parent.exists(), "Path to file {:?} is invalid", path);
-        } else {
-          bail!("Failed to get parent directory of path: {:?}", path);
-        }
-
-        path.to_string_lossy().to_string()
-      } else {
-        format!(
-          "{}_{}.mkv",
-          input
-            .as_path()
-            .file_stem()
-            .unwrap_or_else(|| input.as_path().as_ref())
-            .to_string_lossy(),
-          args.encoder
-        )
-      },
-      audio_params: if let Some(args) = args.audio_params.as_ref() {
-        shlex::split(args)
-          .ok_or_else(|| anyhow!("Failed to split ffmpeg audio encoder arguments"))?
-      } else {
-        into_vec!["-c:a", "copy"]
-      },
-      chunk_method: args
-        .chunk_method
-        .unwrap_or_else(vapoursynth::best_available_chunk_method),
-      chunk_order: args.chunk_order,
-      concat: args.concat,
-      encoder: args.encoder,
-      extra_splits_len: if args.extra_split > 0 {
-        Some(args.extra_split)
-      } else {
-        None
-      },
-      photon_noise: args.photon_noise,
-      sc_pix_format: args.sc_pix_format,
-      keep: args.keep,
-      max_tries: args.max_tries,
-      min_q: args.min_q,
-      max_q: args.max_q,
-      min_scene_len: args.min_scene_len,
-      vmaf_threads: args.vmaf_threads,
-      input_pix_format: {
-        match &input {
-          Input::Video(path) => InputPixelFormat::FFmpeg {
-            format: ffmpeg::get_pixel_format(path.as_ref()).with_context(|| {
-              format!(
-                "FFmpeg failed to get pixel format for input video {:?}",
-                path
-              )
-            })?,
-          },
-          Input::VapourSynth(path) => InputPixelFormat::VapourSynth {
-            bit_depth: crate::vapoursynth::bit_depth(path.as_ref()).with_context(|| {
-              format!(
-                "VapourSynth failed to get bit depth for input video {:?}",
-                path
-              )
-            })?,
-          },
-        }
-      },
-      input,
-      output_pix_format: PixelFormat {
-        format: args.pix_format,
-        bit_depth: args.encoder.get_format_bit_depth(args.pix_format)?,
-      },
-      probe_slow: args.probe_slow,
-      probes: args.probes,
-      probing_rate: args.probing_rate,
-      resume: args.resume,
-      scenes: args.scenes.clone(),
-      split_method: args.split_method.clone(),
-      sc_method: args.sc_method,
-      sc_downscale_height: args.sc_downscale_height,
-      target_quality: args.target_quality,
-      verbosity: if args.quiet {
-        Verbosity::Quiet
-      } else if args.verbose {
-        Verbosity::Verbose
-      } else {
-        Verbosity::Normal
-      },
-      vmaf: args.vmaf,
-      vmaf_filter: args.vmaf_filter.clone(),
-      vmaf_path: args.vmaf_path.clone(),
-      vmaf_res: args.vmaf_res.to_string().clone(),
-      workers: args.workers,
-      set_thread_affinity: args.set_thread_affinity,
-      vs_script: None,
-    };
-
-    arg.startup_check()?;
-
-    if !args.overwrite {
-      // UGLY: taking first file for output file
-      if let Some(path) = args.output_file.as_ref() {
-        if path.exists()
-          && !confirm(&format!(
-            "Output file {:?} exists. Do you want to overwrite it? [Y/n]: ",
-            path
-          ))?
-        {
-          println!("Not overwriting, aborting.");
-          exit(0);
-        }
-      } else {
-        let path: &Path = arg.output_file.as_ref();
-
-        if path.exists()
-          && !confirm(&format!(
-            "Default output file {:?} exists. Do you want to overwrite it? [Y/n]: ",
-            path
-          ))?
-        {
-          println!("Not overwriting, aborting.");
-          exit(0);
-        }
-=======
       path.to_string_lossy().to_string()
     } else {
       format!(
@@ -664,7 +543,7 @@
       None
     },
     photon_noise: args.photon_noise,
-    sc_pix_format: args.sc_pix_format,
+    sc_pix_format: ar_pix_format,
     keep: args.keep,
     max_tries: args.max_tries,
     min_q: args.min_q,
@@ -746,7 +625,6 @@
       {
         println!("Not overwriting, aborting.");
         exit(0);
->>>>>>> f5ec4891
       }
     }
 
